#!/usr/bin/env python
# -*- coding: utf-8 -*-

# Part of the PsychoPy library
# Copyright (C) 2002-2018 Jonathan Peirce (C) 2019-2021 Open Science Tools Ltd.
# Distributed under the terms of the GNU General Public License (GPL).

# Author: Jeremy R. Gray, 2012

from __future__ import absolute_import, print_function
from builtins import super  # provides Py3-style super() using python-future

from os import path
from pathlib import Path

from psychopy.alerts import alert
from psychopy.experiment.components import BaseComponent, Param, getInitVals, _translate
from psychopy.sound.microphone import Microphone, _hasPTB
from psychopy.sound.audiodevice import sampleRateQualityLevels
from psychopy.sound.audioclip import AUDIO_SUPPORTED_CODECS
from psychopy.localization import _localized as __localized

_localized = __localized.copy()
_localized.update({'stereo': _translate('Stereo'),
                   'channel': _translate('Channel')})
from psychopy.tests import _vmTesting

if _hasPTB and not _vmTesting:
    devices = {d.deviceName: d for d in Microphone.getDevices()}
else:
    devices = {}
sampleRates = {r[1]: r[0] for r in sampleRateQualityLevels.values()}
devices['default'] = None

onlineTranscribers = {
    "Google": "GOOGLE",
    "Microsoft Azure": "AZURE",
}
localTranscribers = {
<<<<<<< HEAD
    "Built-In": "built-in",
    "Google": "google",
    "Microsoft Azure": "azure",
=======
    "Google": "googleCloud",
    "Microsoft Azure": "azure",
    "Built-in": "sphinx",
>>>>>>> 31b648a2
}
allTranscribers = {**localTranscribers, **onlineTranscribers}


class MicrophoneComponent(BaseComponent):
    """An event class for capturing short sound stimuli"""
    categories = ['Responses']
    targets = ['PsychoPy', 'PsychoJS']
    iconFile = Path(__file__).parent / 'microphone.png'
    tooltip = _translate('Microphone: basic sound capture (fixed onset & '
                         'duration), okay for spoken words')

    def __init__(self, exp, parentName, name='mic',
                 startType='time (s)', startVal=0.0,
                 stopType='duration (s)', stopVal=2.0,
                 startEstim='', durationEstim='',
                 channels='auto', device="default",
                 sampleRate='Voice (16kHz)', maxSize=24000,
                 outputType='default', speakTimes=True, trimSilent=False,
<<<<<<< HEAD
                 transcribe=True, transcribeBackend="BUILT-IN", transcribeLang="en-US", transcribeWords="",
=======
                 transcribe=True, transcribeBackend="Built-in", transcribeLang="en-US", transcribeWords="",
>>>>>>> 31b648a2
                 #legacy
                 stereo=None, channel=None):
        super(MicrophoneComponent, self).__init__(
            exp, parentName, name=name,
            startType=startType, startVal=startVal,
            stopType=stopType, stopVal=stopVal,
            startEstim=startEstim, durationEstim=durationEstim)

        self.type = 'Microphone'
        self.url = "https://www.psychopy.org/builder/components/microphone.html"
        self.exp.requirePsychopyLibs(['sound'])

        self.order += []

        self.params['stopType'].allowedVals = ['duration (s)']
        msg = _translate(
            'The duration of the recording in seconds; blank = 0 sec')
        self.params['stopType'].hint = msg

        # params
        msg = _translate("What microphone device would you like the use to record? This will only affect local "
                         "experiments - online experiments ask the participant which mic to use.")
        self.params['device'] = Param(
            device, valType='str', inputType="choice", categ="Basic",
            allowedVals=list(devices),
            hint=msg,
            label=_translate("Device")
        )

        msg = _translate(
            "Record two channels (stereo) or one (mono, smaller file). Select 'auto' to use as many channels "
            "as the selected device allows.")
        if stereo is not None:
            # If using a legacy mic component, work out channels from old bool value of stereo
            channels = ['mono', 'stereo'][stereo]
        self.params['channels'] = Param(
            channels, valType='str', inputType="choice", categ='Hardware',
            allowedVals=['auto', 'mono', 'stereo'],
            hint=msg,
            label=_translate('Channels'))

        msg = _translate(
            "How many samples per second (Hz) to record at")
        self.params['sampleRate'] = Param(
            sampleRate, valType='num', inputType="choice", categ='Hardware',
            allowedVals=list(sampleRates),
            hint=msg,
            label=_translate('Sample Rate (Hz)'))

        msg = _translate(
            "To avoid excessively large output files, what is the biggest file size you are likely to expect?")
        self.params['maxSize'] = Param(
            maxSize, valType='num', inputType="single", categ='Hardware',
            hint=msg,
            label=_translate('Max Recording Size (kb)'))

        msg = _translate(
            "What file type should output audio files be saved as?")
        self.params['outputType'] = Param(
            outputType, valType='code', inputType='choice', categ='Data',
            allowedVals=["default"] + AUDIO_SUPPORTED_CODECS,
            hint=msg,
            label=_translate("Output File Type")
        )

        msg = _translate(
            "Tick this to save times when the participant starts and stops speaking")
        self.params['speakTimes'] = Param(
            speakTimes, valType='bool', inputType='bool', categ='Data',
            hint=msg,
            label=_translate("Speaking Start / Stop Times")
        )

        msg = _translate(
            "Trim periods of silence from the output file")
        self.params['trimSilent'] = Param(
            trimSilent, valType='bool', inputType='bool', categ='Data',
            hint=msg,
            label=_translate("Trim Silent")
        )

        # Transcription params
        self.order += [
            'transcribe',
            'transcribeBackend',
            'transcribeLang',
            'transcribeWords',
        ]
        self.params['transcribe'] = Param(
            transcribe, valType='bool', inputType='bool', categ='Transcription',
            hint=_translate("Whether to transcribe the audio recording and store the transcription"),
            label=_translate("Transcribe Audio")
        )

        for depParam in ['transcribeBackend', 'transcribeLang', 'transcribeWords']:
            self.depends.append({
                "dependsOn": "transcribe",
                "condition": "==True",
                "param": depParam,
                "true": "enable",  # what to do with param if condition is True
                "false": "disable",  # permitted: hide, show, enable, disable
            })

        self.params['transcribeBackend'] = Param(
            transcribeBackend, valType='code', inputType='choice', categ='Transcription',
            allowedVals=list(allTranscribers),
            hint=_translate("What transcription service to use to transcribe audio?"),
            label=_translate("Transcription Backend")
        )

        self.params['transcribeLang'] = Param(
            transcribeLang, valType='str', inputType='single', categ='Transcription',
            hint=_translate("What language you expect the recording to be spoken in, e.g. en-GB for English"),
            label=_translate("Transcription Language")
        )

        self.params['transcribeWords'] = Param(
            transcribeWords, valType='list', inputType='single', categ='Transcription',
            hint=_translate("Set list of words to listen for - if blank will listen for all words in chosen language"),
            label=_translate("Expected Words")
        )

    def writeStartCode(self, buff):
        inits = getInitVals(self.params)
        # Use filename with a suffix to store recordings
        code = (
            "# Make folder to store recordings from %(name)s\n"
            "%(name)sRecFolder = filename + '_%(name)s_recorded'\n"
            "if not os.path.isdir(%(name)sRecFolder):\n"
        )
        buff.writeIndentedLines(code % inits)
        buff.setIndentLevel(1, relative=True)
        code = (
                "os.mkdir(%(name)sRecFolder)\n"
        )
        buff.writeIndentedLines(code % inits)
        buff.setIndentLevel(-1, relative=True)

    def writeStartCodeJS(self, buff):
        inits = getInitVals(self.params)
        code = (
            "// Define folder to store recordings from %(name)s"
            "%(name)sRecFolder = filename + '_%(name)s_recorded"
        )
        buff.writeIndentedLines(code % inits)

    def writeInitCode(self, buff):
        inits = getInitVals(self.params)
        # Substitute sample rate value for numeric equivalent
        inits['sampleRate'] = sampleRates[inits['sampleRate'].val]
        # Substitute channel value for numeric equivalent
        inits['channels'] = {'mono': 1, 'stereo': 2, 'auto': None}[self.params['channels'].val]
        # Substitute device name for device index
        device = devices[self.params['device'].val]
        if hasattr(device, "deviceIndex"):
            inits['device'] = device.deviceIndex
        else:
            inits['device'] = None
        # Create Microphone object and clips dict
        code = (
            "%(name)s = sound.microphone.Microphone(\n"
        )
        buff.writeIndentedLines(code % inits)
        buff.setIndentLevel(1, relative=True)
        code = (
                "device=%(device)s, channels=%(channels)s, \n"
                "sampleRateHz=%(sampleRate)s, maxRecordingSize=%(maxSize)s\n"
        )
        buff.writeIndentedLines(code % inits)
        buff.setIndentLevel(-1, relative=True)
        code = (
            ")\n"
        )
        buff.writeIndentedLines(code % inits)

    def writeInitCodeJS(self, buff):
        inits = getInitVals(self.params)
        inits['sampleRate'] = sampleRates[inits['sampleRate'].val]
        # Alert user if non-default value is selected for device
        if inits['device'].val != 'default':
            alert(5055, strFields={'name': inits['name'].val})
        # Write code
        code = (
            "%(name)s = new sound.Microphone({\n"
        )
        buff.writeIndentedLines(code % inits)
        buff.setIndentLevel(1, relative=True)
        code = (
                "win : psychoJS.window, \n"
                "name:'%(name)s',\n"
                "sampleRateHz : %(sampleRate)s,\n"
                "channels : %(channels)s,\n"
                "maxRecordingSize : %(maxSize)s,\n"
                "loopback : true,\n"
                "policyWhenFull : 'ignore',\n"
        )
        buff.writeIndentedLines(code % inits)
        buff.setIndentLevel(-1, relative=True)
        code = (
            "});\n"
        )
        buff.writeIndentedLines(code % inits)

    def writeFrameCode(self, buff):
        """Write the code that will be called every frame"""
        inits = getInitVals(self.params)
        inits['routine'] = self.parentName
        # Start the recording
        code = (
            "\n"
            "# %(name)s updates"
        )
        buff.writeIndentedLines(code % inits)
        self.writeStartTestCode(buff)
        code = (
                "# start recording with %(name)s\n"
                "%(name)s.start()\n"
                "%(name)s.status = STARTED\n"
        )
        buff.writeIndentedLines(code % inits)
        buff.setIndentLevel(-1, relative=True)
        # Get clip each frame
        code = (
            "if %(name)s.status == STARTED:\n"
        )
        buff.writeIndentedLines(code % inits)
        buff.setIndentLevel(1, relative=True)
        code = (
                "# update recorded clip for %(name)s\n"
                "%(name)s.poll()\n"
        )
        buff.writeIndentedLines(code % inits)
        buff.setIndentLevel(-1, relative=True)
        # Stop recording
        self.writeStopTestCode(buff)
        code = (
            "# stop recording with %(name)s\n"
            "%(name)s.stop()\n"
            "%(name)s.status = FINISHED\n"
        )
        buff.writeIndentedLines(code % inits)
        buff.setIndentLevel(-2, relative=True)

    def writeFrameCodeJS(self, buff):
        inits = getInitVals(self.params)
        inits['routine'] = self.parentName
        # Start the recording
        self.writeStartTestCodeJS(buff)
        code = (
                "await %(name)s.start();\n"
        )
        buff.writeIndentedLines(code % inits)
        buff.setIndentLevel(-1, relative=True)
        code = (
            "}"
        )
        buff.writeIndentedLines(code % inits)
        if self.params['stopVal'].val not in ['', None, -1, 'None']:
            # Stop the recording
            self.writeStopTestCodeJS(buff)
            code = (
                    "%(name)s.pause();\n"
            )
            buff.writeIndentedLines(code % inits)
            buff.setIndentLevel(-1, relative=True)
            code = (
                "}"
            )
            buff.writeIndentedLines(code % inits)

    def writeRoutineEndCode(self, buff):
        inits = getInitVals(self.params)
        # Alter inits
        if len(self.exp.flow._loopList):
            inits['loop'] = self.exp.flow._loopList[-1].params['name']
            inits['filename'] = f"'recording_{inits['name']}_{inits['loop']}_%s.{inits['outputType']}' % {inits['loop']}.thisTrialN"
        else:
            inits['loop'] = "thisExp"
            inits['filename'] = f"'recording_{inits['name']}'"
        transcribe = inits['transcribe'].val
        if inits['transcribe'].val == False:
            inits['transcribeBackend'].val = None
        if inits['outputType'].val == 'default':
            inits['outputType'].val = 'wav'
        # Warn user if their transcriber won't work locally
        if inits['transcribe'].val:
            if  inits['transcribeBackend'].val in localTranscribers:
                inits['transcribeBackend'].val = localTranscribers[self.params['transcribeBackend'].val]
            else:
                alert(4605, strFields={"transcriber": inits['transcribeBackend'].val})
                inits['transcribeBackend'].val = list(localTranscribers.values())[0]
        # Store recordings from this routine
        code = (
            "# tell mic to keep hold of current recording in %(name)s.clips and transcript (if applicable) in %(name)s.scripts\n"
            "# this will also update %(name)s.lastClip and %(name)s.lastScript\n"
            "%(name)sClip, %(name)sScript = %(name)s.bank(\n"
        )
        buff.writeIndentedLines(code % inits)
        buff.setIndentLevel(1, relative=True)
        code = (
            "tag='%(loop)s', transcribe='%(transcribeBackend)s',\n"
        )
        buff.writeIndentedLines(code % inits)
        if transcribe:
            code = (
                "language=%(transcribeLang)s, expectedWords=%(transcribeWords)s\n"
            )
        else:
            code = (
                "config=None\n"
            )
        buff.writeIndentedLines(code % inits)
        buff.setIndentLevel(-1, relative=True)
        code = (
            ")\n"
            "%(loop)s.addData('%(name)s.clip', os.path.join(%(name)sRecFolder, %(filename)s))\n"
        )
        buff.writeIndentedLines(code % inits)
        if transcribe:
            code = (
                "%(loop)s.addData('%(name)s.script', %(name)sScript)\n"
            )
            buff.writeIndentedLines(code % inits)
        # Write base end routine code
        BaseComponent.writeRoutineEndCode(self, buff)

    def writeRoutineEndCodeJS(self, buff):
        inits = getInitVals(self.params)
        inits['routine'] = self.parentName
        if len(self.exp.flow._loopList):
            inits['loop'] = self.exp.flow._loopList[-1].params['name']
            inits['filename'] = f"'recording_{inits['name']}_{inits['loop']}_' + {inits['loop']}.thisN"
        else:
            inits['loop'] = ""
            inits['filename'] = f"'recording_{inits['name']}'"
        if inits['transcribeBackend'].val in allTranscribers:
            inits['transcribeBackend'].val = allTranscribers[self.params['transcribeBackend'].val]
        # Warn user if their transcriber won't work online
        if inits['transcribe'].val and inits['transcribeBackend'].val not in onlineTranscribers.values():
            alert(4605, strFields={"transcriber": inits['transcribeBackend'].val})
            inits['transcribeBackend'].val = list(onlineTranscribers.values())[0]

        # Write base end routine code
        BaseComponent.writeRoutineEndCodeJS(self, buff)
        # Store recordings from this routine
        code = (
            "// stop the microphone (make the audio data ready for upload)\n"
            "await %(name)s.stop();\n"
            "// get the recording\n"
            "%(name)s.lastClip = await %(name)s.getRecording({\n"
        )
        buff.writeIndentedLines(code % inits)
        buff.setIndentLevel(1, relative=True)
        code = (
                "tag: %(filename)s,\n"
                "flush: false\n"
        )
        buff.writeIndentedLines(code % inits)
        buff.setIndentLevel(-1, relative=True)
        code = (
            "});\n"
            "psychoJS.experiment.addData('%(name)s.clip', %(filename)s);\n"
            "// start the asynchronous upload to the server\n"
            "%(name)s.lastClip.upload();\n"
        )
        buff.writeIndentedLines(code % inits)
        if self.params['transcribe'].val:
            code = (
                "// transcribe the recording\n"
                "const transcription = await %(name)s.lastClip.transcribe({\n"
            )
            buff.writeIndentedLines(code % inits)
            buff.setIndentLevel(1, relative=True)
            code = (
                    "languageCode: %(transcribeLang)s,\n"
                    "engine: sound.AudioClip.Engine.%(transcribeBackend)s,\n"
                    "wordList: %(transcribeWords)s\n"
            )
            buff.writeIndentedLines(code % inits)
            buff.setIndentLevel(-1, relative=True)
            code = (
                "});\n"
                "%(name)s.lastScript = transcription.transcript;\n"
                "%(name)s.lastConf = transcription.confidence;\n"
                "psychoJS.experiment.addData('%(name)s.transcript', %(name)s.lastScript);\n"
                "psychoJS.experiment.addData('%(name)s.confidence', %(name)s.lastConf);\n"
            )
            buff.writeIndentedLines(code % inits)

    def writeExperimentEndCode(self, buff):
        """Write the code that will be called at the end of
        an experiment (e.g. save log files or reset hardware)
        """
        inits = getInitVals(self.params)
        if len(self.exp.flow._loopList):
            currLoop = self.exp.flow._loopList[-1]  # last (outer-most) loop
        else:
            currLoop = self.exp._expHandler
        inits['loop'] = currLoop.params['name']
        if inits['outputType'].val == 'default':
            inits['outputType'].val = 'wav'
        # Save recording
        code = (
            "# save %(name)s recordings\n"
            "for tag in %(name)s.clips:"
        )
        buff.writeIndentedLines(code % inits)
        buff.setIndentLevel(1, relative=True)
        code = (
                "for i, clip in enumerate(%(name)s.clips[tag]):\n"
        )
        buff.writeIndentedLines(code % inits)
        buff.setIndentLevel(1, relative=True)
        code = (
                    "clip.save(os.path.join(%(name)sRecFolder, 'recording_%(name)s_%%s_%%s.%(outputType)s' %% (tag, i)))\n"
        )
        buff.writeIndentedLines(code % inits)
        buff.setIndentLevel(-2, relative=True)<|MERGE_RESOLUTION|>--- conflicted
+++ resolved
@@ -37,15 +37,9 @@
     "Microsoft Azure": "AZURE",
 }
 localTranscribers = {
-<<<<<<< HEAD
-    "Built-In": "built-in",
-    "Google": "google",
-    "Microsoft Azure": "azure",
-=======
     "Google": "googleCloud",
     "Microsoft Azure": "azure",
     "Built-in": "sphinx",
->>>>>>> 31b648a2
 }
 allTranscribers = {**localTranscribers, **onlineTranscribers}
 
@@ -65,11 +59,7 @@
                  channels='auto', device="default",
                  sampleRate='Voice (16kHz)', maxSize=24000,
                  outputType='default', speakTimes=True, trimSilent=False,
-<<<<<<< HEAD
-                 transcribe=True, transcribeBackend="BUILT-IN", transcribeLang="en-US", transcribeWords="",
-=======
                  transcribe=True, transcribeBackend="Built-in", transcribeLang="en-US", transcribeWords="",
->>>>>>> 31b648a2
                  #legacy
                  stereo=None, channel=None):
         super(MicrophoneComponent, self).__init__(
