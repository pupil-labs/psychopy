--- conflicted
+++ resolved
@@ -327,21 +327,9 @@
             if key == 'name':
                 continue
             # Create node
-<<<<<<< HEAD
-            paramNode = Element("Param")
-            paramNode.set("name", key)
-            # Assign values
-            if hasattr(param, 'updates'):
-                paramNode.set('updates', "{}".format(param.updates))
-            if hasattr(param, 'val'):
-                paramNode.set('val', u"{}".format(param.val).replace("\n", "&#10;"))
-            if hasattr(param, 'valType'):
-                paramNode.set('valType', param.valType)
-=======
             paramNode = param.xml
             paramNode.set("name", key)
             # Add node
->>>>>>> 73f3dda0
             element.append(paramNode)
         return element
 
