--- conflicted
+++ resolved
@@ -146,16 +146,6 @@
                 inits[paramName] = 'true'
             elif val is False:
                 inits[paramName] = 'false'
-<<<<<<< HEAD
-            elif val in [None, 'None', 'none']:
-                inits[paramName] = 'undefined'
-        code = ("{inits[name]} = new ImageStim({{\n"
-                "    win : my.window, name : '{inits[name]}', {units}\n"
-                "    image : {inits[image]}, mask : {inits[mask]},\n"
-                "    ori : {inits[ori]}, pos : {inits[pos]}, size : {inits[size]},\n"
-                "    color : new Color ({inits[color]}), opacity : {inits[opacity]},\n"
-                "    flipHoriz : {inits[flipHoriz]}, flipVert : {inits[flipVert]},\n"
-=======
             elif val in [None, 'None', 'none', '']:
                 inits[paramName].val = 'undefined'
         code = ("{inits[name]} = new ImageStim({{\n"
@@ -165,7 +155,6 @@
                 "  ori : {inits[ori]}, pos : {inits[pos]}, size : {inits[size]},\n"
                 "  color : new Color ({inits[color]}), opacity : {inits[opacity]},\n"
                 "  flipHoriz : {inits[flipHoriz]}, flipVert : {inits[flipVert]},\n"
->>>>>>> 5667b58d
                 # no newline - start optional parameters
                 "  texRes : {inits[texture resolution]}"
                 .format(inits=inits,
