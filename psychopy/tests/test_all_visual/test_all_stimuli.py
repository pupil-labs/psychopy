from __future__ import division
<<<<<<< HEAD
from builtins import str
from builtins import range
from builtins import object
=======
from builtins import object

>>>>>>> 5e87130a
import sys, os, copy
from psychopy import visual, monitors, prefs
from psychopy.visual import filters
from psychopy.tools.coordinatetools import pol2cart
from psychopy.tests import utils
import numpy
import pytest
import shutil
from tempfile import mkdtemp

"""Each test class creates a context subclasses _baseVisualTest to run a series
of tests on a single graphics context (e.g. pyglet with shaders)

To add a new stimulus test use _base so that it gets tested in all contexts

"""
_travisTesting = bool("{}".format(os.environ.get('TRAVIS')).lower() == 'true')

class Test_Window(object):
    """Some tests just for the window - we don't really care about what's drawn inside it
    """
    def setup_class(self):
        self.temp_dir = mkdtemp(prefix='psychopy-tests-test_window')
        self.win = visual.Window([128,128], pos=[50,50], allowGUI=False, autoLog=False)
    def teardown_class(self):
        shutil.rmtree(self.temp_dir)
    def test_captureMovieFrames(self):
        stim = visual.GratingStim(self.win, dkl=[0,0,1])
        stim.autoDraw = True
        for frameN in range(3):
            stim.phase += 0.3
            self.win.flip()
            self.win.getMovieFrame()
        self.win.saveMovieFrames(os.path.join(self.temp_dir, 'junkFrames.png'))
        self.win.saveMovieFrames(os.path.join(self.temp_dir, 'junkFrames.gif'))
        region = self.win._getRegionOfFrame()
    def test_multiFlip(self):
        self.win.recordFrameIntervals = False #does a reset
        self.win.recordFrameIntervals = True
        self.win.multiFlip(3)
        self.win.multiFlip(3,clearBuffer=False)
        self.win.saveFrameIntervals(os.path.join(self.temp_dir, 'junkFrameInts'))
        fps = self.win.fps()
    def test_callonFlip(self):
        def assertThisIs2(val):
            assert val==2
        self.win.callOnFlip(assertThisIs2, 2)
        self.win.flip()

class _baseVisualTest(object):
    #this class allows others to be created that inherit all the tests for
    #a different window config
    @classmethod
    def setup_class(self):#run once for each test class (window)
        self.win=None
        self.contextName
        raise NotImplementedError
    @classmethod
    def teardown_class(self):#run once for each test class (window)
        self.win.close()#shutil.rmtree(self.temp_dir)
    def setup(self):#this is run for each test individually
        #make sure we start with a clean window
        self.win.flip()
    def test_auto_draw(self):
        win = self.win
        stims=[]
        stims.append(visual.PatchStim(win))
        stims.append(visual.ShapeStim(win))
        stims.append(visual.TextStim(win))
        for stim in stims:
            assert stim.status==visual.NOT_STARTED
            stim.autoDraw = True
            assert stim.status==visual.STARTED
            stim.autoDraw = False
            assert stim.status==visual.FINISHED
            assert stim.status==visual.STOPPED
            "{}".format(stim) #check that str(xxx) is working
    def test_imageAndGauss(self):
        win = self.win
        fileName = os.path.join(utils.TESTS_DATA_PATH, 'testimage.jpg')
        #use image stim
        size = numpy.array([2.0,2.0])*self.scaleFactor
        image = visual.ImageStim(win, image=fileName, mask='gauss',
                                 size=size, flipHoriz=True, flipVert=True)
        image.draw()
        utils.compareScreenshot('imageAndGauss_%s.png' %(self.contextName), win)
        win.flip()
    def test_gratingImageAndGauss(self):
        win = self.win
        size = numpy.array([2.0,2.0])*self.scaleFactor
        #generate identical image as test_imageAndGauss but using GratingStim
        fileName = os.path.join(utils.TESTS_DATA_PATH, 'testimage.jpg')
        if win.units in ['norm','height']:
            sf = -1.0
        else:
            sf = -1.0 / size  # this will do the flipping and get exactly one cycle
        image = visual.GratingStim(win, tex=fileName, size=size, sf=sf, mask='gauss')
        image.draw()
        utils.compareScreenshot('imageAndGauss_%s.png' %(self.contextName), win)
        win.flip()
    def test_envelopeGratingAndRaisedCos(self):
        win = self.win
        size = numpy.array([2.0,2.0])*self.scaleFactor
        if win.units in ['norm','height']:
            sf = 5
        else:
<<<<<<< HEAD
            sf = 5 / size  # this will do the flipping and get exactly one cycle
        if win._haveShaders==True:  # can't draw envelope gratings without shaders so skip this test
            image = visual.EnvelopeGrating(win, carrier='sin', envelope='sin',
                                           size=size, sf=sf, mask='raisedCos',
                                           ori=-45, envsf=sf / 2, envori=45,
                                           envphase=90, moddepth=0.5,
                                           contrast=0.5)
=======
            sf = 5.0/size #this will do the flipping and get exactly one cycle
        if win._haveShaders==True:  # can't draw envelope gratings without shaders so skip this test
            image = visual.EnvelopeGrating(win, carrier='sin', envelope='sin', size=size, sf=sf, mask='raisedCos',
                                        ori=-45,envsf=sf/2.0,envori=45,envphase=90,moddepth=0.5,contrast=0.5)
>>>>>>> 5e87130a
            image.draw()
            utils.compareScreenshot('envelopeandrcos_%s.png' %(self.contextName), win)
            win.flip()
            "{}".format(image)
    def test_envelopeBeatAndRaisedCos(self):
        win = self.win
        size = numpy.array([2.0,2.0])*self.scaleFactor
        if win.units in ['norm','height']:
            sf = 5
        else:
<<<<<<< HEAD
            sf = 5 /size  # this will do the flipping and get exactly one cycle
        if win._haveShaders==True:  # can't draw envelope gratings without shaders so skip this test
            image = visual.EnvelopeGrating(win, carrier='sin', envelope='sin',
                                           size=size, sf=sf, mask='raisedCos',
                                           ori=-45, envsf=sf / 2, envori=45,
                                           envphase=90, beat=True, moddepth=0.5,
                                           contrast=0.5)
=======
            sf = 5.0/size #this will do the flipping and get exactly one cycle
        if win._haveShaders==True:  # can't draw envelope gratings without shaders so skip this test
            image = visual.EnvelopeGrating(win, carrier='sin', envelope='sin', size=size, sf=sf, mask='raisedCos',
                                        ori=-45,envsf=sf/2.0,envori=45,envphase=90,beat=True,moddepth=0.5,contrast=0.5)
>>>>>>> 5e87130a
            image.draw()
            utils.compareScreenshot('beatandrcos_%s.png' %(self.contextName), win)
            win.flip()
            "{}".format(image)
    def test_numpyFilterMask(self):
        """if the mask is passed in as a numpy array it goes through a different
        set of rules when turned into a texture. But the outcome should be as above
        """
        win = self.win
        from psychopy.visual import filters
        gaussMask = filters.makeMask(128, 'gauss')
        size = numpy.array([2.0,2.0])*self.scaleFactor
        fileName = os.path.join(utils.TESTS_DATA_PATH, 'testimage.jpg')
        image = visual.ImageStim(win, image=fileName, mask=gaussMask,
                                 size=size, flipHoriz=True, flipVert=True)
        image.draw()
        utils.compareScreenshot('imageAndGauss_%s.png' %(self.contextName), win)
        win.flip()
    def test_greyscaleImage(self):
        win = self.win
        fileName = os.path.join(utils.TESTS_DATA_PATH, 'greyscale.jpg')
        imageStim = visual.ImageStim(win, fileName)
        imageStim.draw()
        utils.compareScreenshot('greyscale_%s.png' %(self.contextName), win)
        "{}".format(imageStim) #check that str(xxx) is working
        win.flip()
        imageStim.color = [0.1,0.1,0.1]
        imageStim.draw()
        utils.compareScreenshot('greyscaleLowContr_%s.png' %(self.contextName), win)
        win.flip()
        imageStim.color = 1
        imageStim.contrast = 0.1#should have identical effect to color=0.1
        imageStim.draw()
        utils.compareScreenshot('greyscaleLowContr_%s.png' %(self.contextName), win)
        win.flip()
        imageStim.contrast = 1.0
        fileName = os.path.join(utils.TESTS_DATA_PATH, 'greyscale2.png')
        imageStim.image = fileName
        imageStim.size *= 3
        imageStim.draw()
        utils.compareScreenshot('greyscale2_%s.png' %(self.contextName), win)
        win.flip()
    def test_numpyTexture(self):
        win = self.win
        grating = filters.makeGrating(res=64, ori=20.0,
                                     cycles=3.0, phase=0.5,
                                     gratType='sqr', contr=1.0)
        imageStim = visual.ImageStim(win, image=grating,
                                     size = 3*self.scaleFactor,
                                     interpolate=True)
        imageStim.draw()

        utils.compareScreenshot('numpyImage_%s.png' %(self.contextName), win)
        "{}".format(imageStim) #check that str(xxx) is working
        win.flip()
        #set lowcontrast using color
        imageStim.color = [0.1,0.1,0.1]
        imageStim.draw()
        utils.compareScreenshot('numpyLowContr_%s.png' %(self.contextName), win)
        win.flip()
        #now try low contrast using contr
        imageStim.color = 1
        imageStim.contrast = 0.1#should have identical effect to color=0.1
        imageStim.draw()
        utils.compareScreenshot('numpyLowContr_%s.png' %(self.contextName), win)
        win.flip()

    def test_gabor(self):
        win = self.win
        #using init
        gabor = visual.PatchStim(win, mask='gauss', ori=-45,
            pos=[0.6 * self.scaleFactor, -0.6 * self.scaleFactor],
            sf=2.0 / self.scaleFactor, size=2 * self.scaleFactor,
            interpolate=True)
        gabor.draw()
        utils.compareScreenshot('gabor1_%s.png' %(self.contextName), win)
        win.flip()#AFTER compare screenshot

        #using .set()
        gabor.ori = 45
        gabor.size -= 0.2 * self.scaleFactor
        gabor.setColor([45, 30, 0.3], colorSpace='dkl')
        gabor.sf += (0.2/self.scaleFactor)
        gabor.pos += [-0.5*self.scaleFactor, 0.5*self.scaleFactor]
        gabor.contrast = 0.8
        gabor.opacity = 0.8
        gabor.draw()
        utils.compareScreenshot('gabor2_%s.png' %(self.contextName), win)
        win.flip()
        "{}".format(gabor) #check that str(xxx) is working

    @pytest.mark.bufferimage
    def test_bufferImage(self):
        """BufferImage inherits from ImageStim, so test .ori. .pos etc there not here
        """
        win = self.win
        gabor = visual.PatchStim(win, mask='gauss', ori=-45,
            pos=[0.6*self.scaleFactor, -0.6*self.scaleFactor],
            sf=2.0/self.scaleFactor, size=2*self.scaleFactor,
            interpolate=True)

        bufferImgStim = visual.BufferImageStim(self.win, stim=[gabor],
            interpolate=True)
        bufferImgStim.draw()
        utils.compareScreenshot('bufferimg_gabor_%s.png' %(self.contextName), win, crit=8)
        win.flip()

    #def testMaskMatrix(self):
    #    #aims to draw the exact same stimulus as in testGabor, but using filters
    #    win=self.win
    #    contextName=self.contextName
    #    #create gabor using filters
    #    size=2*self.scaleFactor#to match Gabor1 above
    #    if win.units in ['norm','height']:
    #        sf=1.0/size
    #    else:
    #        sf=2.0/self.scaleFactor#to match Gabor1 above
    #    cycles=size*sf
    #    grating = filters.makeGrating(256, ori=135, cycles=cycles)
    #    gabor = filters.maskMatrix(grating, shape='gauss')
    #    stim = visual.PatchStim(win, tex=gabor,
    #        pos=[0.6*self.scaleFactor, -0.6*self.scaleFactor],
    #        sf=1.0/size, size=size,
    #        interpolate=True)
    #    stim.draw()
    #    utils.compareScreenshot('gabor1_%s.png' %(contextName), win)
    def test_text(self):
        win = self.win
        if self.win.winType=='pygame':
            pytest.skip("Text is different on pygame")
        #set font
        fontFile = os.path.join(prefs.paths['resources'], 'DejaVuSerif.ttf')
        #using init
        stim = visual.TextStim(win,text=u'\u03A8a', color=[0.5, 1.0, 1.0], ori=15,
            height=0.8*self.scaleFactor, pos=[0,0], font='DejaVu Serif',
            fontFiles=[fontFile])
        stim.draw()
        #compare with a LIBERAL criterion (fonts do differ)
        utils.compareScreenshot('text1_%s.png' %(self.contextName), win, crit=20)
        win.flip()#AFTER compare screenshot
        #using set
        stim.text = 'y'
        if sys.platform=='win32':
            stim.font = 'Courier New'
        else:
            stim.font = 'Courier'
        stim.ori = -30.5
        stim.height = 1.0 * self.scaleFactor
        stim.setColor([0.1, -1, 0.8], colorSpace='rgb')
        stim.pos += [-0.5, 0.5]
        stim.contrast = 0.8
        stim.opacity = 0.8
        stim.draw()
        "{}".format(stim) #check that str(xxx) is working
        #compare with a LIBERAL criterion (fonts do differ)
        utils.compareScreenshot('text2_%s.png' %(self.contextName), win, crit=20)

    def test_text_with_add(self):
        # pyglet text will reset the blendMode to 'avg' so check that we are
        # getting back to 'add' if we want it
        if 'add' in self.contextName:
            self.win.blendMode = 'add'
        win = self.win
        text = visual.TextStim(win, pos=[0, 0.9])
        grat1 = visual.GratingStim(win, size=2*self.scaleFactor,
                                   opacity=0.5,
                                   pos=[0.3,0.0], ori=45, sf=2*self.scaleFactor)
        grat2 = visual.GratingStim(win, size=2 * self.scaleFactor,
                                   opacity=0.5,
                                   pos=[-0.3,0.0], ori=-45, sf=2*self.scaleFactor)

        text.draw()
        grat1.draw()
        grat2.draw()
        utils.skip_under_travis()
        utils.compareScreenshot('blend_add_%s.png' %(self.contextName), win, crit=20)

    @pytest.mark.needs_sound
    def test_mov(self):
        win = self.win
        if self.win.winType=='pygame':
            pytest.skip("movies only available for pyglet backend")
        win.flip()
        #construct full path to the movie file
        fileName = os.path.join(utils.TESTS_DATA_PATH, 'testMovie.mp4')
        #check if present
        if not os.path.isfile(fileName):
            raise IOError('Could not find movie file: %s' % os.path.abspath(fileName))
        #then do actual drawing
        pos = [0.6*self.scaleFactor, -0.6*self.scaleFactor]
        mov = visual.MovieStim3(win, fileName, pos=pos)
        mov.setFlipVert(True)
        mov.setFlipHoriz(True)
        for frameN in range(10):
            mov.draw()
            if frameN==0:
                utils.compareScreenshot('movFrame1_%s.png' %(self.contextName), win)
            win.flip()
        "{}".format(mov) #check that str(xxx) is working
    def test_rect(self):
        win = self.win
        rect = visual.Rect(win)
        rect.draw()
        rect.lineColor = 'blue'
        rect.pos = [1, 1]
        rect.ori = 30
        rect.fillColor = 'pink'
        rect.draw()
        "{}".format(rect) #check that str(xxx) is working
        rect.width = 1
        rect.height = 1
    def test_circle(self):
        win = self.win
        circle = visual.Circle(win)
        circle.fillColor = 'red'
        circle.draw()
        circle.lineColor = 'blue'
        circle.fillColor = None
        circle.pos = [0.5, -0.5]
        circle.ori = 30
        circle.draw()
        "{}".format(circle) #check that str(xxx) is working
    def test_line(self):
        win = self.win
        line = visual.Line(win)
        line.start = (0, 0)
        line.end = (0.1, 0.1)
        line.contains()  # pass
        line.overlaps()  # pass
        line.draw()
        win.flip()
        "{}".format(line) #check that str(xxx) is working
    def test_Polygon(self):
        win = self.win
        cols = ['red','green','purple','orange','blue']
        for n, col in enumerate(cols):
            poly = visual.Polygon(win, edges=n + 5, lineColor=col)
            poly.draw()
        win.flip()
        "{}".format(poly) #check that str(xxx) is working
        poly.edges = 3
        poly.radius = 1
    @pytest.mark.shape2
    def test_shape(self):
        win = self.win
        arrow = [(-0.4,0.05), (-0.4,-0.05), (-.2,-0.05), (-.2,-0.1), (0,0), (-.2,0.1), (-.2,0.05)]
        shape = visual.ShapeStim(win, lineColor='white', lineWidth=1.0,
            fillColor='red', vertices=arrow, pos=[0, 0],
            ori=0.0, opacity=1.0, depth=0, interpolate=True)
        shape.draw()
        #NB shape rendering can differ a little, depending on aliasing
        utils.compareScreenshot('shape2_1_%s.png' %(self.contextName), win, crit=12.5)
        win.flip()

        # Using .set()
        shape.contrast = 0.8
        shape.opacity = 0.8
        shape.ori = 90
        shape.draw()
        assert 'Shape' in "{}".format(shape)  # check that str(xxx) is working
        utils.compareScreenshot('shape2_2_%s.png' %(self.contextName), win, crit=12.5)
    def test_radial(self):
        if self.win.winType=='pygame':
            pytest.skip("RadialStim dodgy on pygame")
        win = self.win
        #using init
        wedge = visual.RadialStim(win, tex='sqrXsqr', color=1,size=2*self.scaleFactor,
            visibleWedge=[0, 45], radialCycles=2, angularCycles=2, interpolate=False)
        wedge.draw()
        thresh = 10
        utils.compareScreenshot('wedge1_%s.png' %(self.contextName), win, crit=thresh)
        win.flip()#AFTER compare screenshot

        #using .set()
        wedge.mask = 'gauss'
        wedge.size = 3 * self.scaleFactor
        wedge.angularCycles = 3
        wedge.radialCycles = 3
        wedge.ori = 180
        wedge.contrast = 0.8
        wedge.opacity = 0.8
        wedge.radialPhase += 0.1
        wedge.angularPhase = 0.1
        wedge.draw()
        "{}".format(wedge) #check that str(xxx) is working
        utils.compareScreenshot('wedge2_%s.png' %(self.contextName), win, crit=10.0)
    def test_simpleimage(self):
        win = self.win
        fileName = os.path.join(utils.TESTS_DATA_PATH, 'testimage.jpg')
        if not os.path.isfile(fileName):
            raise IOError('Could not find image file: %s' % os.path.abspath(fileName))
        image = visual.SimpleImageStim(win, image=fileName, flipHoriz=True, flipVert=True)
        "{}".format(image) #check that str(xxx) is working
        image.draw()
        utils.compareScreenshot('simpleimage1_%s.png' %(self.contextName), win, crit=5.0) # Should be exact replication
    def test_dotsUnits(self):
        #to test this create a small dense circle of dots and check the circle
        #has correct dimensions
        fieldSize = numpy.array([1.0,1.0])*self.scaleFactor
        pos = numpy.array([0.5,0])*fieldSize
        dots = visual.DotStim(self.win, color=[-1.0,0.0,0.5], dotSize=5,
                              nDots=1000, fieldShape='circle', fieldPos=pos)
        dots.draw()
        utils.compareScreenshot('dots_%s.png' %(self.contextName), self.win, crit=20)
        self.win.flip()
    def test_dots(self):
        #NB we can't use screenshots here - just check that no errors are raised
        win = self.win
        #using init
        dots =visual.DotStim(win, color=(1.0,1.0,1.0), dir=270,
            nDots=500, fieldShape='circle', fieldPos=(0.0,0.0),fieldSize=1*self.scaleFactor,
            dotLife=5, #number of frames for each dot to be drawn
            signalDots='same', #are the signal and noise dots 'different' or 'same' popns (see Scase et al)
            noiseDots='direction', #do the noise dots follow random- 'walk', 'direction', or 'position'
            speed=0.01*self.scaleFactor, coherence=0.9)
        dots.draw()
        win.flip()
        "{}".format(dots) #check that str(xxx) is working

        #using .set() and check the underlying variable changed
        prevDirs = copy.copy(dots._dotsDir)
        prevSignals = copy.copy(dots._signalDots)
        prevVerticesPix = copy.copy(dots.verticesPix)
        dots.dir = 20
        dots.coherence = 0.5
        dots.fieldPos = [-0.5, 0.5]
        dots.speed = 0.1 * self.scaleFactor
        dots.opacity = 0.8
        dots.contrast = 0.8
        dots.draw()
        #check that things changed
        assert (prevDirs-dots._dotsDir).sum()!=0, \
            "dots._dotsDir failed to change after dots.setDir()"
        assert prevSignals.sum()!=dots._signalDots.sum(), \
            "dots._signalDots failed to change after dots.setCoherence()"
        assert not numpy.alltrue(prevVerticesPix==dots.verticesPix), \
            "dots.verticesPix failed to change after dots.setPos()"
    def test_element_array(self):
        win = self.win
        if not win._haveShaders:
            pytest.skip("ElementArray requires shaders, which aren't available")
        #using init
        thetas = numpy.arange(0,360,10)
        N=len(thetas)

        radii = numpy.linspace(0,1.0,N)*self.scaleFactor
        x, y = pol2cart(theta=thetas, radius=radii)
        xys = numpy.array([x,y]).transpose()
        spiral = visual.ElementArrayStim(win, opacities = 0, nElements=N,sizes=0.5*self.scaleFactor,
            sfs=1.0, xys=xys, oris=-thetas)
        spiral.draw()
        #check that the update function is working by changing vals after first draw() call
        spiral.opacities = 1.0
        spiral.sfs = 3.0
        spiral.draw()
        "{}".format(spiral) #check that str(xxx) is working
        win.flip()
        spiral.draw()
        utils.compareScreenshot('elarray1_%s.png' %(self.contextName), win)
        win.flip()
    def test_aperture(self):
        win = self.win
        if not win.allowStencil:
            pytest.skip("Don't run aperture test when no stencil is available")
        grating = visual.GratingStim(win, mask='gauss',sf=8.0, size=2,color='FireBrick', units='norm')
        aperture = visual.Aperture(win, size=1*self.scaleFactor,pos=[0.8*self.scaleFactor,0])
        aperture.enabled = False
        grating.draw()
        aperture.enabled = True
        "{}".format(aperture) #check that str(xxx) is working
        grating.ori = 90
        grating.color = 'black'
        grating.draw()
        utils.compareScreenshot('aperture1_%s.png' %(self.contextName), win)
        #aperture should automatically disable on exit
        for shape, nVert, pos in [(None, 120, (0,0)), ('circle', 17, (.2, -.7)),
                                  ('square', 4, (-.5,-.5)), ('triangle', 3, (1,1))]:
            aperture = visual.Aperture(win, pos=pos, shape=shape, nVert=nVert)
            assert len(aperture.vertices) == nVert  # true for BaseShapeStim; expect (nVert-2)*3 if tesselated
            assert aperture.contains(pos)
    def test_aperture_image(self):
        win = self.win
        fileName = os.path.join(utils.TESTS_DATA_PATH, 'testwedges.png')
        if not win.allowStencil:
            pytest.skip("Don't run aperture test when no stencil is available")
        grating = visual.GratingStim(win, mask='gauss',sf=8.0, size=2,color='FireBrick', units='norm')
        aperture = visual.Aperture(win, size=1*self.scaleFactor,pos=[0.8*self.scaleFactor,0], shape=fileName)
        aperture.enabled = False
        grating.draw()
        aperture.enabled = True
        "{}".format(aperture) #check that str(xxx) is working
        grating.ori = 90
        grating.color = 'black'
        grating.draw()
        utils.compareScreenshot('aperture2_%s.png' %(self.contextName), win, crit=30)
        #aperture should automatically disable on exit
    def test_rating_scale(self):
        if self.win.winType=='pygame':
            pytest.skip("RatingScale not available on pygame")
        # try to avoid text; avoid default / 'triangle' because it does not display on win XP
        win = self.win
        win.flip()
        rs = visual.RatingScale(win, low=0, high=1, precision=100, size=3, pos=(0,-.4),
                        labels=[' ', ' '], scale=' ',
                        marker='glow', markerStart=0.7, markerColor='darkBlue', autoLog=False)
        "{}".format(rs) #check that str(xxx) is working
        rs.draw()
        utils.compareScreenshot('ratingscale1_%s.png' %(self.contextName), win, crit=40.0)
        win.flip()#AFTER compare screenshot
    def test_refresh_rate(self):
        if self.win.winType=='pygame':
            pytest.skip("getMsPerFrame seems to crash the testing of pygame")
        #make sure that we're successfully syncing to the frame rate
        msPFavg, msPFstd, msPFmed = visual.getMsPerFrame(self.win,nFrames=60, showVisual=True)
        utils.skip_under_travis()             # skip late so we smoke test the code
        assert (1000/150.0) < msPFavg < (1000/40.0), \
            "Your frame period is %.1fms which suggests you aren't syncing to the frame" %msPFavg

#create different subclasses for each context/backend
class TestPygletNorm(_baseVisualTest):
    @classmethod
    def setup_class(self):
        self.win = visual.Window([128,128], winType='pyglet', pos=[50,50], allowStencil=True, autoLog=False)
        self.contextName='norm'
        self.scaleFactor=1#applied to size/pos values
if not _travisTesting:
    class TestPygletBlendAdd(_baseVisualTest):
        @classmethod
        def setup_class(self):
            self.win = visual.Window([128,128], winType='pyglet', pos=[50,50], blendMode='add', useFBO=True)
            self.contextName='normAddBlend'
            self.scaleFactor=1#applied to size/pos values
class TestPygletNormFBO(_baseVisualTest):
    @classmethod
    def setup_class(self):
        self.win = visual.Window([128,128], winType='pyglet', pos=[50,50], allowStencil=True, autoLog=False, useFBO=True)
        self.contextName='norm'
        self.scaleFactor=1#applied to size/pos values
class TestPygletHeight(_baseVisualTest):
    @classmethod
    def setup_class(self):
        self.win = visual.Window([128,64], winType='pyglet', pos=[50,50], allowStencil=False, autoLog=False)
        self.contextName='height'
        self.scaleFactor=1#applied to size/pos values
class TestPygletNormNoShaders(_baseVisualTest):
    @classmethod
    def setup_class(self):
        self.win = visual.Window([128,128], monitor='testMonitor', winType='pyglet', pos=[50,50], allowStencil=True, autoLog=False)
        self.win._haveShaders=False
        self.contextName='normNoShade'
        self.scaleFactor=1#applied to size/pos values
class TestPygletNormStencil(_baseVisualTest):
    @classmethod
    def setup_class(self):
        self.win = visual.Window([128,128], monitor='testMonitor', winType='pyglet', pos=[50,50], allowStencil=True, autoLog=False)
        self.contextName='stencil'
        self.scaleFactor=1#applied to size/pos values
class TestPygletPix(_baseVisualTest):
    @classmethod
    def setup_class(self):
        mon = monitors.Monitor('testMonitor')
        mon.setDistance(57)
        mon.setWidth(40.0)
        mon.setSizePix([1024,768])
        self.win = visual.Window([128,128], monitor=mon, winType='pyglet', pos=[50,50], allowStencil=True,
            units='pix', autoLog=False)
        self.contextName='pix'
        self.scaleFactor=60#applied to size/pos values
class TestPygletCm(_baseVisualTest):
    @classmethod
    def setup_class(self):
        mon = monitors.Monitor('testMonitor')
        mon.setDistance(57.0)
        mon.setWidth(40.0)
        mon.setSizePix([1024,768])
        self.win = visual.Window([128,128], monitor=mon, winType='pyglet', pos=[50,50], allowStencil=False,
            units='cm', autoLog=False)
        self.contextName='cm'
        self.scaleFactor=2#applied to size/pos values
class TestPygletDeg(_baseVisualTest):
    @classmethod
    def setup_class(self):
        mon = monitors.Monitor('testMonitor')
        mon.setDistance(57.0)
        mon.setWidth(40.0)
        mon.setSizePix([1024,768])
        self.win = visual.Window([128,128], monitor=mon, winType='pyglet', pos=[50,50], allowStencil=True,
            units='deg', autoLog=False)
        self.contextName='deg'
        self.scaleFactor=2#applied to size/pos values
class TestPygletDegFlat(_baseVisualTest):
    @classmethod
    def setup_class(self):
        mon = monitors.Monitor('testMonitor')
        mon.setDistance(10.0) #exagerate the effect of flatness by setting the monitor close
        mon.setWidth(40.0)
        mon.setSizePix([1024,768])
        self.win = visual.Window([128,128], monitor=mon, winType='pyglet', pos=[50,50], allowStencil=True,
            units='degFlat', autoLog=False)
        self.contextName='degFlat'
        self.scaleFactor=4#applied to size/pos values
class TestPygletDegFlatPos(_baseVisualTest):
    @classmethod
    def setup_class(self):
        mon = monitors.Monitor('testMonitor')
        mon.setDistance(10.0) #exagerate the effect of flatness by setting the monitor close
        mon.setWidth(40.0)
        mon.setSizePix([1024,768])
        self.win = visual.Window([128,128], monitor=mon, winType='pyglet', pos=[50,50], allowStencil=True,
            units='degFlatPos', autoLog=False)
        self.contextName='degFlatPos'
        self.scaleFactor=4#applied to size/pos values
#class TestPygameNorm(_baseVisualTest):
#    @classmethod
#    def setup_class(self):
#        self.win = visual.Window([128,128], winType='pygame', allowStencil=True, autoLog=False)
#        self.contextName='norm'
#        self.scaleFactor=1#applied to size/pos values
#class TestPygamePix(_baseVisualTest):
#    @classmethod
#    def setup_class(self):
#        mon = monitors.Monitor('testMonitor')
#        mon.setDistance(57.0)
#        mon.setWidth(40.0)
#        mon.setSizePix([1024,768])
#        self.win = visual.Window([128,128], monitor=mon, winType='pygame', allowStencil=True,
#            units='pix', autoLog=False)
#        self.contextName='pix'
#        self.scaleFactor=60#applied to size/pos values
#class TestPygameCm(_baseVisualTest):
#    @classmethod
#    def setup_class(self):
#        mon = monitors.Monitor('testMonitor')
#        mon.setDistance(57.0)
#        mon.setWidth(40.0)
#        mon.setSizePix([1024,768])
#        self.win = visual.Window([128,128], monitor=mon, winType='pygame', allowStencil=False,
#            units='cm')
#        self.contextName='cm'
#        self.scaleFactor=2#applied to size/pos values
#class TestPygameDeg(_baseVisualTest):
#    @classmethod
#    def setup_class(self):
#        mon = monitors.Monitor('testMonitor')
#        mon.setDistance(57.0)
#        mon.setWidth(40.0)
#        mon.setSizePix([1024,768])
#        self.win = visual.Window([128,128], monitor=mon, winType='pygame', allowStencil=True,
#            units='deg')
#        self.contextName='deg'
#        self.scaleFactor=2#applied to size/pos values
#

if __name__ == '__main__':
    cls = TestPygletDegFlatPos()
    cls.setup_class()
    cls.test_radial()
    cls.teardown_class()<|MERGE_RESOLUTION|>--- conflicted
+++ resolved
@@ -1,12 +1,6 @@
 from __future__ import division
-<<<<<<< HEAD
-from builtins import str
-from builtins import range
 from builtins import object
-=======
-from builtins import object
-
->>>>>>> 5e87130a
+
 import sys, os, copy
 from psychopy import visual, monitors, prefs
 from psychopy.visual import filters
@@ -102,7 +96,7 @@
         if win.units in ['norm','height']:
             sf = -1.0
         else:
-            sf = -1.0 / size  # this will do the flipping and get exactly one cycle
+            sf = -1.0/size #this will do the flipping and get exactly one cycle
         image = visual.GratingStim(win, tex=fileName, size=size, sf=sf, mask='gauss')
         image.draw()
         utils.compareScreenshot('imageAndGauss_%s.png' %(self.contextName), win)
@@ -113,20 +107,10 @@
         if win.units in ['norm','height']:
             sf = 5
         else:
-<<<<<<< HEAD
-            sf = 5 / size  # this will do the flipping and get exactly one cycle
-        if win._haveShaders==True:  # can't draw envelope gratings without shaders so skip this test
-            image = visual.EnvelopeGrating(win, carrier='sin', envelope='sin',
-                                           size=size, sf=sf, mask='raisedCos',
-                                           ori=-45, envsf=sf / 2, envori=45,
-                                           envphase=90, moddepth=0.5,
-                                           contrast=0.5)
-=======
             sf = 5.0/size #this will do the flipping and get exactly one cycle
         if win._haveShaders==True:  # can't draw envelope gratings without shaders so skip this test
             image = visual.EnvelopeGrating(win, carrier='sin', envelope='sin', size=size, sf=sf, mask='raisedCos',
                                         ori=-45,envsf=sf/2.0,envori=45,envphase=90,moddepth=0.5,contrast=0.5)
->>>>>>> 5e87130a
             image.draw()
             utils.compareScreenshot('envelopeandrcos_%s.png' %(self.contextName), win)
             win.flip()
@@ -137,20 +121,10 @@
         if win.units in ['norm','height']:
             sf = 5
         else:
-<<<<<<< HEAD
-            sf = 5 /size  # this will do the flipping and get exactly one cycle
-        if win._haveShaders==True:  # can't draw envelope gratings without shaders so skip this test
-            image = visual.EnvelopeGrating(win, carrier='sin', envelope='sin',
-                                           size=size, sf=sf, mask='raisedCos',
-                                           ori=-45, envsf=sf / 2, envori=45,
-                                           envphase=90, beat=True, moddepth=0.5,
-                                           contrast=0.5)
-=======
             sf = 5.0/size #this will do the flipping and get exactly one cycle
         if win._haveShaders==True:  # can't draw envelope gratings without shaders so skip this test
             image = visual.EnvelopeGrating(win, carrier='sin', envelope='sin', size=size, sf=sf, mask='raisedCos',
                                         ori=-45,envsf=sf/2.0,envori=45,envphase=90,beat=True,moddepth=0.5,contrast=0.5)
->>>>>>> 5e87130a
             image.draw()
             utils.compareScreenshot('beatandrcos_%s.png' %(self.contextName), win)
             win.flip()
@@ -222,8 +196,8 @@
         win = self.win
         #using init
         gabor = visual.PatchStim(win, mask='gauss', ori=-45,
-            pos=[0.6 * self.scaleFactor, -0.6 * self.scaleFactor],
-            sf=2.0 / self.scaleFactor, size=2 * self.scaleFactor,
+            pos=[0.6*self.scaleFactor, -0.6*self.scaleFactor],
+            sf=2.0/self.scaleFactor, size=2*self.scaleFactor,
             interpolate=True)
         gabor.draw()
         utils.compareScreenshot('gabor1_%s.png' %(self.contextName), win)
@@ -232,8 +206,8 @@
         #using .set()
         gabor.ori = 45
         gabor.size -= 0.2 * self.scaleFactor
-        gabor.setColor([45, 30, 0.3], colorSpace='dkl')
-        gabor.sf += (0.2/self.scaleFactor)
+        gabor.setColor([45,30,0.3], colorSpace='dkl')
+        gabor.sf += 0.2 / self.scaleFactor
         gabor.pos += [-0.5*self.scaleFactor, 0.5*self.scaleFactor]
         gabor.contrast = 0.8
         gabor.opacity = 0.8
