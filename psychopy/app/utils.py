--- conflicted
+++ resolved
@@ -26,7 +26,6 @@
 from . import icons
 from .themes import ThemeMixin
 from psychopy.tools.versionchooser import _translate
-import psychopy
 
 class FileDropTarget(wx.FileDropTarget):
     """On Mac simply setting a handler for the EVT_DROP_FILES isn't enough.
@@ -380,7 +379,6 @@
     def updateFrames(self):
         """Set items according to which windows are open"""
         self.next.Enable(len(self.frames)>1)
-<<<<<<< HEAD
         if sys.platform == 'win32':  # on mac DestroyItem segfaults. Linux?
             for item in self.GetMenuItems():
                 self.DestroyItem(item)
@@ -436,37 +434,6 @@
                                            _translate(label) + filenameAddition)
                         self.itemFrames[item.GetId()] = frame
                         self.Bind(wx.EVT_MENU, self.showFrame, item)
-=======
-        # Make new items if needed
-        for frame in self.frames:
-            if frame not in self.itemFrames:
-                if frame.filename:
-                    label = type(frame).__name__.replace("Frame", "") + ": " + os.path.basename(frame.filename)
-                else:
-                    label = type(frame).__name__.replace("Frame", "")
-                self.itemFrames[frame] = self.AppendRadioItem(wx.ID_ANY, label, label)
-                self.Bind(wx.EVT_MENU, self.showFrame, self.itemFrames[frame])
-        # Edit items to match frames
-        for frame in self.itemFrames:
-            item = self.itemFrames[frame]
-            if not item:
-                continue
-            if frame not in self.frames:
-                # Disable unused items
-                item.Enable(False)
-            else:
-                # Rename item
-                if frame.filename:
-                    self.itemFrames[frame].SetItemLabel(
-                        type(frame).__name__.replace("Frame", "") + ": " + os.path.basename(frame.filename)
-                    )
-                else:
-                    self.itemFrames[frame].SetItemLabel(
-                        type(frame).__name__.replace("Frame", "") + ": None"
-                    )
-            item.Check(frame == self.Window)
-        self.itemFrames = {key: self.itemFrames[key] for key in self.itemFrames if self.itemFrames[key] is not None}
->>>>>>> 02855275
 
     def showFrame(self, event=None):
         itemFrames = event.EventObject.itemFrames
