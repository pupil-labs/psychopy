--- conflicted
+++ resolved
@@ -67,9 +67,5 @@
     def write(self, text):
         if type(text) == bytes:
             text = text.decode('utf-8')
-<<<<<<< HEAD
         self.SetValue(self.GetValue() + text)
-=======
-        self.SetValue(self.GetValue() + text)
-        wx.Yield()
->>>>>>> f7d9cb22
+        wx.Yield()