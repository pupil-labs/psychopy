#!/usr/bin/env python
# -*- coding: utf-8 -*-

# Part of the PsychoPy library
# Copyright (C) 2018 Jonathan Peirce
# Distributed under the terms of the GNU General Public License (GPL).

from __future__ import absolute_import, print_function

import os
import wx

from ._base import PavloviaMiniBrowser, PavloviaCommitDialog
from psychopy.projects import pavlovia  # NB pavlovia will set gitpython path
from psychopy.localization import _translate

try:
    import wx.adv as wxhl  # in wx 4
except ImportError:
    wxhl = wx  # in wx 3.0.2

if pavlovia.haveGit:
    import git


def setLocalPath(parent, project=None, path=""):
    """Open a DirDialog and set the project local folder to that specified

    Returns
    ----------

    None for no change and newPath if this has changed from previous
    """
    if path:
        origPath = path
    elif project and 'localRoot' in project:
        origPath = project.localRoot
    else:
        origPath = ""
    # create the dialog
    dlg = wx.DirDialog(parent,
                       defaultPath=origPath,
                       message=_translate("Choose/create the root location for the synced project"))
    if dlg.ShowModal() == wx.ID_OK:
        newPath = dlg.GetPath()
        if os.path.isfile(newPath):
            newPath = os.path.split(newPath)[0]
        if newPath != origPath:
            if project:
                project.localRoot = newPath
        return newPath


def logInPavlovia(parent, event=None):
    """Opens the built-in browser dialog to login to pavlovia

    Returns
    -------
    None (user closed window without logging on) or a gitlab.User object
    """
    # check known users list
    dlg = PavloviaMiniBrowser(parent=parent, loginOnly=True)
    dlg.ShowModal()  # with loginOnly=True this will EndModal once logged in
    if dlg.tokenInfo:
        token = dlg.tokenInfo['token']
        pavlovia.login(token, rememberMe=True)  # log in to the current pavlovia session
        return pavlovia.getCurrentSession().user


def logOutPavlovia(parent, event=None):
    """Opens the built-in browser dialog to login to pavlovia

    Returns
    -------
    None (user closed window without logging on) or a gitlab.User object
    """
    # also log out of gitlab session in python
    pavlovia.logout()
    # create minibrowser so we can logout of the session
    dlg = PavloviaMiniBrowser(parent=parent, logoutOnly=True)
    dlg.logout()
    dlg.Destroy()


def showCommitDialog(parent, project, initMsg="", infoStream=None):
    """Brings up a commit dialog (if there is anything to commit

    Returns
    -------
    0 nothing to commit
    1 successful commit
    -1 user cancelled
    """
    changeDict, changeList = project.getChanges()
    # if changeList is empty then nothing to do
    if not changeList:
        return 0

    changeInfo = "Changes to commit:\n"
    for categ in ['untracked', 'changed', 'deleted', 'renamed']:
        changes = changeDict[categ]
        if categ == 'untracked':
            categ = 'New'
        if changes:
            changeInfo += "\t{}: {} files\n".format(categ.title(), len(changes))
    
    dlg = PavloviaCommitDialog(parent, id=wx.ID_ANY, title="Committing changes", changeInfo=changeInfo)

    retVal = dlg.ShowCommitDlg()
    commitMsg = dlg.getCommitMsg()
    dlg.Destroy()

    if retVal == wx.ID_CANCEL:
        return -1

<<<<<<< HEAD
    commitMsg = commitTitleCtrl.GetValue()
    if commitDescrCtrl.GetValue():
        commitMsg += "\n\n" + commitDescrCtrl.GetValue()
    project.stageFiles(changeList, infoStream=infoStream)  # NB not needed in dulwich
=======
    project.stageFiles(changeList)  # NB not needed in dulwich
>>>>>>> 7657b60f
    project.commit(commitMsg)
    return 1

def noGitWarning(parent):
    """Raise a simpler warning dialog that the user needs to install git first"""
    dlg = wx.Dialog(parent=parent, style=wx.ICON_ERROR | wx.OK | wx.STAY_ON_TOP)

    errorBitmap = wx.ArtProvider.GetBitmap(wx.ART_ERROR, wx.ART_MESSAGE_BOX)
    errorBitmapCtrl = wx.StaticBitmap(dlg, -1)
    errorBitmapCtrl.SetBitmap(errorBitmap)

    msg = wx.StaticText(dlg, label=_translate(
            "You need to install git to use Pavlovia projects"))
    link = wxhl.HyperlinkCtrl(dlg, url="https://git-scm.com/")
    OK = wx.Button(dlg, wx.ID_OK, label="OK")
    msgsSizer = wx.BoxSizer(wx.VERTICAL)
    msgsSizer.Add(msg, 1, flag=wx.ALIGN_RIGHT | wx.ALL | wx.EXPAND, border=5)
    msgsSizer.Add(link, 1, flag=wx.ALIGN_RIGHT | wx.ALL | wx.EXPAND, border=5)
    msgsAndIcon = wx.BoxSizer(wx.HORIZONTAL)
    msgsAndIcon.Add(errorBitmapCtrl, 0, flag=wx.ALIGN_RIGHT | wx.ALL, border=5)
    msgsAndIcon.Add(msgsSizer, 1, flag=wx.ALIGN_RIGHT | wx.ALL | wx.EXPAND,
                    border=5)
    mainSizer = wx.BoxSizer(wx.VERTICAL)
    mainSizer.Add(msgsAndIcon, 0, flag=wx.ALIGN_RIGHT | wx.ALL, border=5)
    mainSizer.Add(OK, 0, flag=wx.ALIGN_RIGHT | wx.ALL, border=5)

    dlg.SetSizerAndFit(mainSizer)
    dlg.Layout()
    dlg.ShowModal()<|MERGE_RESOLUTION|>--- conflicted
+++ resolved
@@ -113,14 +113,7 @@
     if retVal == wx.ID_CANCEL:
         return -1
 
-<<<<<<< HEAD
-    commitMsg = commitTitleCtrl.GetValue()
-    if commitDescrCtrl.GetValue():
-        commitMsg += "\n\n" + commitDescrCtrl.GetValue()
-    project.stageFiles(changeList, infoStream=infoStream)  # NB not needed in dulwich
-=======
     project.stageFiles(changeList)  # NB not needed in dulwich
->>>>>>> 7657b60f
     project.commit(commitMsg)
     return 1
 
