# Part of the PsychoPy library
# Copyright (C) 2009 Jonathan Peirce
# Distributed under the terms of the GNU General Public License (GPL).

from __future__ import absolute_import
from __future__ import print_function

from future import standard_library
standard_library.install_aliases()
from builtins import chr
from builtins import str
from builtins import range
import time
import types
import wx
import wx.stc
import wx.richtext
from wx.html import HtmlEasyPrinting
try:
    from wx import aui
except Exception:
    import wx.lib.agw.aui as aui  # some versions of phoenix

import keyword
import os
import sys
import string
import glob
import io
import threading
import bdb
import pickle
import py_compile

from . import psychoParser, introspect
from .. import stdOutRich, dialogs
from .. import projects
from psychopy import logging
from ..localization import _translate
from ..utils import FileDropTarget
from psychopy.constants import PY3

# advanced prefs (not set in prefs files)
prefTestSubset = ""
analysisLevel = 1
analyseAuto = True
runScripts = 'process'

try:  # needed for wx.py shell
    import code
    haveCode = True
except Exception:
    haveCode = False

_localized = {'basic': _translate('basic'),
              'input': _translate('input'),
              'stimuli': _translate('stimuli'),
              'experiment control': _translate('exp control'),
              'iohub': 'ioHub',  # no translation
              'hardware': _translate('hardware'),
              'timing': _translate('timing'),
              'misc': _translate('misc')}


def toPickle(filename, data):
    """save data (of any sort) as a pickle file

    simple wrapper of the cPickle module in core python
    """
    f = open(filename, 'w')
    pickle.dump(data, f)
    f.close()


def fromPickle(filename):
    """load data (of any sort) from a pickle file

    simple wrapper of the cPickle module in core python
    """
    f = open(filename)
    contents = pickle.load(f)
    f.close()
    return contents


class Printer(HtmlEasyPrinting):
    """bare-bones printing, no control over anything

    from http://wiki.wxpython.org/Printing
    """

    def __init__(self):
        HtmlEasyPrinting.__init__(self)

    def GetHtmlText(self, text):
        "Simple conversion of text."

        text = text.replace('&', '&amp;')
        text = text.replace('<P>', '&#60;P&#62;')
        text = text.replace('<BR>', '&#60;BR&#62;')
        text = text.replace('<HR>', '&#60;HR&#62;')
        text = text.replace('<p>', '&#60;p&#62;')
        text = text.replace('<br>', '&#60;br&#62;')
        text = text.replace('<hr>', '&#60;hr&#62;')
        text = text.replace('\n\n', '<P>')
        text = text.replace('\t', '    ')  # tabs -> 4 spaces
        text = text.replace(' ', '&nbsp;')  # preserve indentation
        html_text = text.replace('\n', '<BR>')
        return html_text

    def Print(self, text, doc_name):
        self.SetHeader(doc_name)
        self.PrintText('<HR>' + self.GetHtmlText(text), doc_name)


class ScriptThread(threading.Thread):
    """A subclass of threading.Thread, with a kill() method.
    """

    def __init__(self, target, gui):
        threading.Thread.__init__(self, target=target)
        self.killed = False
        self.gui = gui

    def start(self):
        """Start the thread.
        """
        self.__run_backup = self.run
        self.run = self.__run  # force the Thread to install our trace.
        threading.Thread.start(self)

    def __run(self):
        """Hacked run function, which installs the trace.
        """
        sys.settrace(self.globaltrace)
        self.__run_backup()
        self.run = self.__run_backup
        # we're done - send the App a message
        self.gui.onProcessEnded(event=None)

    def globaltrace(self, frame, why, arg):
        if why == 'call':
            return self.localtrace
        else:
            return None

    def localtrace(self, frame, why, arg):
        if self.killed:
            if why == 'line':
                raise SystemExit()
        return self.localtrace

    def kill(self):
        self.killed = True


class PsychoDebugger(bdb.Bdb):
    # this is based on effbot: http://effbot.org/librarybook/bdb.htm

    def __init__(self):
        bdb.Bdb.__init__(self)
        self.starting = True

    def user_call(self, frame, args):
        name = frame.f_code.co_name or "<unknown>"
        self.set_continue()  # continue

    def user_line(self, frame):
        if self.starting:
            self.starting = False
            self.set_trace()  # start tracing
        else:
            # arrived at breakpoint
            name = frame.f_code.co_name or "<unknown>"
            filename = self.canonic(frame.f_code.co_filename)
            print("break at %s %i in %s" % (filename, frame.f_lineno, name))
        self.set_continue()  # continue to next breakpoint

    def user_return(self, frame, value):
        name = frame.f_code.co_name or "<unknown>"
        self.set_continue()  # continue

    def user_exception(self, frame, exception):
        name = frame.f_code.co_name or "<unknown>"
        self.set_continue()  # continue

    def quit(self):
        self._user_requested_quit = 1
        self.set_quit()
        return 1


class UnitTestFrame(wx.Frame):

    class _unitTestOutRich(stdOutRich.StdOutRich):
        """richTextCtrl window for unit test output"""

        def __init__(self, parent, style, size=None, **kwargs):
            stdOutRich.StdOutRich.__init__(self, parent=parent, style=style,
                                           size=size)
            self.bad = [150, 0, 0]
            self.good = [0, 150, 0]
            self.skip = [170, 170, 170]
            self.png = []

        def write(self, inStr):
            self.MoveEnd()  # always 'append' text rather than 'writing' it
            for thisLine in inStr.splitlines(True):
                if thisLine.startswith('OK'):
                    self.BeginBold()
                    self.BeginTextColour(self.good)
                    self.WriteText("OK")
                    self.EndTextColour()
                    self.EndBold()
                    self.WriteText(thisLine[2:])  # for OK (SKIP=xx)
                    self.parent.status = 1
                elif thisLine.startswith('#####'):
                    self.BeginBold()
                    self.WriteText(thisLine)
                    self.EndBold()
                elif 'FAIL' in thisLine or 'ERROR' in thisLine:
                    self.BeginTextColour(self.bad)
                    self.WriteText(thisLine)
                    self.EndTextColour()
                    self.parent.status = -1
                elif thisLine.find('SKIP') > -1:
                    self.BeginTextColour(self.skip)
                    self.WriteText(thisLine.strip())
                    # show the new image, double size for easier viewing:
                    if thisLine.strip().endswith('.png'):
                        newImg = thisLine.split()[-1]
                        img = os.path.join(self.parent.paths['tests'],
                                           'data', newImg)
                        self.png.append(wx.Image(img, wx.BITMAP_TYPE_ANY))
                        self.MoveEnd()
                        self.WriteImage(self.png[-1])
                    self.MoveEnd()
                    self.WriteText('\n')
                    self.EndTextColour()
                else:  # line to write as simple text
                    self.WriteText(thisLine)
                if thisLine.find('Saved copy of actual frame') > -1:
                    # show the new images, double size for easier viewing:
                    newImg = [f for f in thisLine.split()
                              if f.find('_local.png') > -1]
                    newFile = newImg[0]
                    origFile = newFile.replace('_local.png', '.png')
                    img = os.path.join(self.parent.paths['tests'], origFile)
                    self.png.append(wx.Image(img, wx.BITMAP_TYPE_ANY))
                    self.MoveEnd()
                    self.WriteImage(self.png[-1])
                    self.MoveEnd()
                    self.WriteText('= ' + origFile + ';   ')
                    img = os.path.join(self.parent.paths['tests'], newFile)
                    self.png.append(wx.Image(img, wx.BITMAP_TYPE_ANY))
                    self.MoveEnd()
                    self.WriteImage(self.png[-1])
                    self.MoveEnd()
                    self.WriteText('= ' + newFile + '; ')

            self.MoveEnd()  # go to end of stdout so user can see updated text
            self.ShowPosition(self.GetLastPosition())

    def __init__(self, parent=None, ID=-1,
                 title=_translate('PsychoPy unit testing'),
                 files=(), app=None):
        self.app = app
        self.frameType = 'unittest'
        self.prefs = self.app.prefs
        self.paths = self.app.prefs.paths
        # deduce the script for running the tests
        try:
            import pytest
            havePytest = True
        except Exception:
            havePytest = False
        if havePytest:
            self.runpyPath = os.path.join(self.prefs.paths['tests'], 'run.py')
        else:
            # run the standalone version
            self.runpyPath = os.path.join(
                self.prefs.paths['tests'], 'runPytest.py')
        if sys.platform != 'win32':
            self.runpyPath = self.runpyPath.replace(' ', '\ ')
        # setup the frame
        self.IDs = self.app.IDs
        # to right, so Cancel button is clickable during a long test
        wx.Frame.__init__(self, parent, ID, title, pos=(450, 45))
        self.scriptProcess = None
        self.runAllText = 'all tests'
        border = 10
        # status = outcome of the last test run: -1 fail, 0 not run, +1 ok:
        self.status = 0

        # create menu items
        menuBar = wx.MenuBar()
        self.menuTests = wx.Menu()
        menuBar.Append(self.menuTests, _translate('&Tests'))
        _run = self.app.keys['runScript']
        self.menuTests.Append(wx.ID_APPLY,
                              _translate("&Run tests\t%s") % _run)
        self.Bind(wx.EVT_MENU, self.onRunTests, id=wx.ID_APPLY)
        _stop = self.app.keys['stopScript']
        self.menuTests.Append(self.IDs.stopFile,
                              _translate("&Cancel running test\t%s") % _stop,
                              _translate("Quit a test in progress"))
        self.Bind(wx.EVT_MENU, self.onCancelTests, id=self.IDs.stopFile)
        self.menuTests.AppendSeparator()
        self.menuTests.Append(wx.ID_CLOSE, _translate(
            "&Close tests panel\t%s") % self.app.keys['close'])
        self.Bind(wx.EVT_MENU, self.onCloseTests, id=wx.ID_CLOSE)
        _switch = self.app.keys['switchToCoder']
        self.menuTests.Append(self.IDs.openCoderView,
                              _translate("Go to &Coder view\t%s") % _switch,
                              _translate("Go to the Coder view"))
        self.Bind(wx.EVT_MENU, self.app.showCoder, id=self.IDs.openCoderView)
        # -------------quit
        self.menuTests.AppendSeparator()
        _quit = self.app.keys['quit']
        self.menuTests.Append(wx.ID_EXIT,
                              _translate("&Quit\t%s") % _quit,
                              _translate("Terminate PsychoPy"))
        self.Bind(wx.EVT_MENU, self.app.quit, id=wx.ID_EXIT)
        item = self.menuTests.Append(
            wx.ID_PREFERENCES, text=_translate("&Preferences"))
        self.Bind(wx.EVT_MENU, self.app.showPrefs, item)
        self.SetMenuBar(menuBar)

        # create controls
        buttonsSizer = wx.BoxSizer(wx.HORIZONTAL)
        _style = wx.TE_MULTILINE | wx.TE_READONLY | wx.EXPAND | wx.GROW
        _font = self.prefs.coder['outputFont']
        _fsize = self.prefs.coder['outputFontSize']
        self.outputWindow = self._unitTestOutRich(self, style=_style,
                                                  size=wx.Size(750, 500),
                                                  font=_font, fontSize=_fsize)

        knownTests = glob.glob(os.path.join(self.paths['tests'], 'test*'))
        knownTestList = [t.split(os.sep)[-1] for t in knownTests
                         if t.endswith('.py') or os.path.isdir(t)]
        self.knownTestList = [self.runAllText] + knownTestList
        self.testSelect = wx.Choice(parent=self, id=-1, pos=(border, border),
                                    choices=self.knownTestList)
        tip = _translate(
            "Select the test(s) to run, from:\npsychopy/tests/test*")
        self.testSelect.SetToolTip(wx.ToolTip(tip))
        prefTestSubset = self.prefs.appData['testSubset']
        # preselect the testGroup in the drop-down menu for display:
        if prefTestSubset in self.knownTestList:
            self.testSelect.SetStringSelection(prefTestSubset)

        self.btnRun = wx.Button(parent=self, label=_translate("Run tests"))
        self.btnRun.Bind(wx.EVT_BUTTON, self.onRunTests)
        self.btnCancel = wx.Button(parent=self, label=_translate("Cancel"))
        self.btnCancel.Bind(wx.EVT_BUTTON, self.onCancelTests)
        self.btnCancel.Disable()
        self.Bind(wx.EVT_END_PROCESS, self.onTestsEnded)

        self.chkCoverage = wx.CheckBox(
            parent=self, label=_translate("Coverage Report"))
        _tip = _translate("Include coverage report (requires coverage module)")
        self.chkCoverage.SetToolTip(wx.ToolTip(_tip))
        self.chkCoverage.Disable()
        self.chkAllStdOut = wx.CheckBox(
            parent=self, label=_translate("ALL stdout"))
        _tip = _translate(
            "Report all printed output & show any new rms-test images")
        self.chkAllStdOut.SetToolTip(wx.ToolTip(_tip))
        self.chkAllStdOut.Disable()
        wx.EVT_IDLE(self, self.onIdle)
        self.SetDefaultItem(self.btnRun)

        # arrange controls
        buttonsSizer.Add(self.chkCoverage, 0, wx.LEFT |
                         wx.RIGHT | wx.TOP, border=border)
        buttonsSizer.Add(self.chkAllStdOut, 0, wx.LEFT |
                         wx.RIGHT | wx.TOP, border=border)
        buttonsSizer.Add(self.btnRun, 0, wx.LEFT |
                         wx.RIGHT | wx.TOP, border=border)
        buttonsSizer.Add(self.btnCancel, 0, wx.LEFT |
                         wx.RIGHT | wx.TOP, border=border)
        self.sizer = wx.BoxSizer(orient=wx.VERTICAL)
        self.sizer.Add(buttonsSizer, 0, wx.ALIGN_RIGHT)
        self.sizer.Add(self.outputWindow, 0, wx.ALL |
                       wx.EXPAND | wx.GROW, border=border)
        self.SetSizerAndFit(self.sizer)
        self.Show()

    def onRunTests(self, event=None):
        """Run the unit tests
        """
        self.status = 0

        # create process
        # self is the parent (which will receive an event when the process
        # ends)
        self.scriptProcess = wx.Process(self)
        self.scriptProcess.Redirect()  # catch the stdout/stdin
        # include coverage report?
        if self.chkCoverage.GetValue():
            coverage = ' cover'
        else:
            coverage = ''
        # printing ALL output?
        if self.chkAllStdOut.GetValue():
            allStdout = ' -s'
        else:
            allStdout = ''
        # what subset of tests? (all tests == '')
        tselect = self.knownTestList[self.testSelect.GetCurrentSelection()]
        if tselect == self.runAllText:
            tselect = ''
        testSubset = tselect
        # self.prefs.appData['testSubset'] = tselect # in onIdle

        # launch the tests using wx.Execute():
        self.btnRun.Disable()
        self.btnCancel.Enable()
        if sys.platform == 'win32':
            testSubset = ' ' + testSubset
            args = (sys.executable, self.runpyPath, coverage,
                    allStdout, testSubset)
            command = '"%s" -u "%s" %s%s%s' % args  # quotes handle spaces
            print(command)
            self.scriptProcessID = wx.Execute(
                command, wx.EXEC_ASYNC, self.scriptProcess)
            # self.scriptProcessID = wx.Execute(command,
            #    # wx.EXEC_ASYNC| wx.EXEC_NOHIDE, self.scriptProcess)
        else:
            testSubset = ' ' + testSubset.replace(' ', '\ ')  # protect spaces
            args = (sys.executable, self.runpyPath, coverage,
                    allStdout, testSubset)
            command = '%s -u %s%s%s%s' % args
            _opt = wx.EXEC_ASYNC | wx.EXEC_MAKE_GROUP_LEADER
            self.scriptProcessID = wx.Execute(command,
                                              _opt, self.scriptProcess)
        msg = "\n##### Testing: %s%s%s%s   #####\n\n" % (
            self.runpyPath, coverage, allStdout, testSubset)
        self.outputWindow.write(msg)
        _notNormUnits = self.app.prefs.general['units'] != 'norm'
        if _notNormUnits and 'testVisual' in testSubset:
            msg = "Note: default window units = '%s' (in prefs); for visual tests 'norm' is recommended.\n\n"
            self.outputWindow.write(msg % self.app.prefs.general['units'])

    def onCancelTests(self, event=None):
        if self.scriptProcess != None:
            self.scriptProcess.Kill(
                self.scriptProcessID, wx.SIGTERM, wx.SIGKILL)
        self.scriptProcess = None
        self.scriptProcessID = None
        self.outputWindow.write("\n --->> cancelled <<---\n\n")
        self.status = 0
        self.onTestsEnded()

    def onIdle(self, event=None):
        # auto-save last selected subset:
        self.prefs.appData['testSubset'] = self.knownTestList[
            self.testSelect.GetCurrentSelection()]
        if self.scriptProcess != None:
            if self.scriptProcess.IsInputAvailable():
                stream = self.scriptProcess.GetInputStream()
                text = stream.read()
                self.outputWindow.write(text)
            if self.scriptProcess.IsErrorAvailable():
                stream = self.scriptProcess.GetErrorStream()
                text = stream.read()
                self.outputWindow.write(text)

    def onTestsEnded(self, event=None):
        self.onIdle()  # so that any final stdout/err gets written
        self.outputWindow.flush()
        self.btnRun.Enable()
        self.btnCancel.Disable()

    def onURL(self, evt):
        """decompose the URL of a file and line number"""
        # "C:\Program Files\wxPython2.8 Docs and Demos\samples\hangman\hangman.py"
        tmpFilename, tmpLineNumber = evt.GetString().rsplit('", line ', 1)
        filename = tmpFilename.split('File "', 1)[1]
        lineNumber = int(tmpLineNumber.split(',')[0])
        self.app.coder.gotoLine(filename, lineNumber)

    def onCloseTests(self, evt):
        self.Destroy()


class CodeEditor(wx.stc.StyledTextCtrl):
    # this comes mostly from the wxPython demo styledTextCtrl 2

    def __init__(self, parent, ID, frame,
                 # set the viewer to be small, then it will increase with aui
                 # control
                 pos=wx.DefaultPosition, size=wx.Size(100, 100),
                 style=0, readonly=False):
        wx.stc.StyledTextCtrl.__init__(self, parent, ID, pos, size, style)
        # JWP additions
        self.notebook = parent
        self.coder = frame
        self.UNSAVED = False
        self.filename = ""
        self.fileModTime = None  # was file modified outside of CodeEditor
        self.AUTOCOMPLETE = True
        self.autoCompleteDict = {}
        # self.analyseScript()  # no - analyse after loading so that window
        # doesn't pause strangely
        self.locals = None  # will contain the local environment of the script
        self.prevWord = None
        # remove some annoying stc key commands
        self.CmdKeyClear(ord('['), wx.stc.STC_SCMOD_CTRL)
        self.CmdKeyClear(ord(']'), wx.stc.STC_SCMOD_CTRL)
        self.CmdKeyClear(ord('/'), wx.stc.STC_SCMOD_CTRL)
        self.CmdKeyClear(ord('/'), wx.stc.STC_SCMOD_CTRL |
                         wx.stc.STC_SCMOD_SHIFT)

        self.SetMargins(0, 0)
        self.SetUseTabs(False)
        self.SetTabWidth(4)
        self.SetIndent(4)
        self.SetViewWhiteSpace(self.coder.appData['showWhitespace'])
        self.SetBufferedDraw(False)
        self.SetViewEOL(self.coder.appData['showEOLs'])
        self.SetEOLMode(wx.stc.STC_EOL_LF)
        # self.SetUseAntiAliasing(True)
        # self.SetUseHorizontalScrollBar(True)
        # self.SetUseVerticalScrollBar(True)

        # self.SetEdgeMode(wx.stc.STC_EDGE_BACKGROUND)
        # self.SetEdgeMode(wx.stc.STC_EDGE_LINE)
        # self.SetEdgeColumn(78)

        # Setup a margin to hold fold markers
        self.SetMarginType(2, wx.stc.STC_MARGIN_SYMBOL)
        self.SetMarginMask(2, wx.stc.STC_MASK_FOLDERS)
        self.SetMarginSensitive(2, True)
        self.SetMarginWidth(2, 12)

        # Like a flattened tree control using square headers
        self.MarkerDefine(wx.stc.STC_MARKNUM_FOLDEROPEN,
                          wx.stc.STC_MARK_BOXMINUS,
                          "white", "#808080")
        self.MarkerDefine(wx.stc.STC_MARKNUM_FOLDER,
                          wx.stc.STC_MARK_BOXPLUS,
                          "white", "#808080")
        self.MarkerDefine(wx.stc.STC_MARKNUM_FOLDERSUB,
                          wx.stc.STC_MARK_VLINE,
                          "white", "#808080")
        self.MarkerDefine(wx.stc.STC_MARKNUM_FOLDERTAIL,
                          wx.stc.STC_MARK_LCORNER,
                          "white", "#808080")
        self.MarkerDefine(wx.stc.STC_MARKNUM_FOLDEREND,
                          wx.stc.STC_MARK_BOXPLUSCONNECTED,
                          "white", "#808080")
        self.MarkerDefine(wx.stc.STC_MARKNUM_FOLDEROPENMID,
                          wx.stc.STC_MARK_BOXMINUSCONNECTED,
                          "white", "#808080")
        self.MarkerDefine(wx.stc.STC_MARKNUM_FOLDERMIDTAIL,
                          wx.stc.STC_MARK_TCORNER,
                          "white", "#808080")

        self.Bind(wx.EVT_DROP_FILES, self.coder.filesDropped)
        self.Bind(wx.stc.EVT_STC_MODIFIED, self.onModified)
        # self.Bind(wx.stc.EVT_STC_UPDATEUI, self.OnUpdateUI)
        self.Bind(wx.stc.EVT_STC_MARGINCLICK, self.OnMarginClick)
        self.Bind(wx.EVT_KEY_DOWN, self.OnKeyPressed)

        # black-and-white text signals read-only file open in Coder window
        if not readonly:
            self.setFonts()
        self.SetDropTarget(FileDropTarget(targetFrame=self.coder))

        # set to python syntax code coloring
        self.setLexer('python')

    def setFonts(self):
        """Make some styles,  The lexer defines what each style is used for,
        we just have to define what each style looks like.  This set is
        adapted from Scintilla sample property files."""

        if wx.Platform == '__WXMSW__':
            faces = {'size': 10}
        elif wx.Platform == '__WXMAC__':
            faces = {'size': 14}
        else:
            faces = {'size': 12}
        if self.coder.prefs['codeFontSize']:
            faces['size'] = int(self.coder.prefs['codeFontSize'])
        faces['small'] = faces['size'] - 2
        # Global default styles for all languages
        # ,'Arial']  # use arial as backup
        faces['code'] = self.coder.prefs['codeFont']
        # ,'Arial']  # use arial as backup
        faces['comment'] = self.coder.prefs['commentFont']
        self.StyleSetSpec(wx.stc.STC_STYLE_DEFAULT,
                          "face:%(code)s,size:%(size)d" % faces)
        self.StyleClearAll()  # Reset all to be like the default

        # Global default styles for all languages
        self.StyleSetSpec(wx.stc.STC_STYLE_DEFAULT,
                          "face:%(code)s,size:%(size)d" % faces)
        self.StyleSetSpec(wx.stc.STC_STYLE_LINENUMBER,
                          "back:#C0C0C0,face:%(code)s,size:%(small)d" % faces)
        self.StyleSetSpec(wx.stc.STC_STYLE_CONTROLCHAR,
                          "face:%(comment)s" % faces)
        self.StyleSetSpec(wx.stc.STC_STYLE_BRACELIGHT,
                          "fore:#FFFFFF,back:#0000FF,bold")
        self.StyleSetSpec(wx.stc.STC_STYLE_BRACEBAD,
                          "fore:#000000,back:#FF0000,bold")

        # Python styles
        # Default
        self.StyleSetSpec(wx.stc.STC_P_DEFAULT,
                          "fore:#000000,face:%(code)s,size:%(size)d" % faces)
        # Comments
        self.StyleSetSpec(wx.stc.STC_P_COMMENTLINE,
                          "fore:#007F00,face:%(comment)s,size:%(size)d" % faces)
        # Number
        self.StyleSetSpec(wx.stc.STC_P_NUMBER,
                          "fore:#007F7F,size:%(size)d" % faces)
        # String
        self.StyleSetSpec(wx.stc.STC_P_STRING,
                          "fore:#7F007F,face:%(code)s,size:%(size)d" % faces)
        # Single quoted string
        self.StyleSetSpec(wx.stc.STC_P_CHARACTER,
                          "fore:#7F007F,face:%(code)s,size:%(size)d" % faces)
        # Keyword
        self.StyleSetSpec(wx.stc.STC_P_WORD,
                          "fore:#00007F,bold,size:%(size)d" % faces)
        # Triple quotes
        self.StyleSetSpec(wx.stc.STC_P_TRIPLE,
                          "fore:#7F0000,size:%(size)d" % faces)
        # Triple double quotes
        self.StyleSetSpec(wx.stc.STC_P_TRIPLEDOUBLE,
                          "fore:#7F0000,size:%(size)d" % faces)
        # Class name definition
        self.StyleSetSpec(wx.stc.STC_P_CLASSNAME,
                          "fore:#0000FF,bold,underline,size:%(size)d" % faces)
        # Function or method name definition
        self.StyleSetSpec(wx.stc.STC_P_DEFNAME,
                          "fore:#007F7F,bold,size:%(size)d" % faces)
        # Operators
        self.StyleSetSpec(wx.stc.STC_P_OPERATOR, "bold,size:%(size)d" % faces)
        # Identifiers
        self.StyleSetSpec(wx.stc.STC_P_IDENTIFIER,
                          "fore:#000000,face:%(code)s,size:%(size)d" % faces)
        # Comment-blocks
        self.StyleSetSpec(wx.stc.STC_P_COMMENTBLOCK,
                          "fore:#7F7F7F,size:%(size)d" % faces)
        # End of line where string is not closed
        self.StyleSetSpec(wx.stc.STC_P_STRINGEOL,
                          "fore:#000000,face:%(code)s,back:#E0C0E0,eol,size:%(size)d" % faces)

        self.SetCaretForeground("BLUE")

    def OnKeyPressed(self, event):
        # various stuff to handle code completion and tooltips
        # enable in the _-init__
        if self.CallTipActive():
            self.CallTipCancel()
        keyCode = event.GetKeyCode()
        _mods = event.GetModifiers()

        # handle some special keys
        if keyCode == ord('[') and wx.MOD_CONTROL == _mods:
            self.indentSelection(-4)
            # if there are no characters on the line then also move caret to
            # end of indentation
            txt, charPos = self.GetCurLine()
            if charPos == 0:
                # if caret is at start of line, move to start of text instead
                self.VCHome()
        if keyCode == ord(']') and wx.MOD_CONTROL == _mods:
            self.indentSelection(4)
            # if there are no characters on the line then also move caret to
            # end of indentation
            txt, charPos = self.GetCurLine()
            if charPos == 0:
                # if caret is at start of line, move to start of text instead
                self.VCHome()

        if keyCode == ord('/') and wx.MOD_CONTROL == _mods:
            self.commentLines()
        if keyCode == ord('/') and wx.MOD_CONTROL | wx.MOD_SHIFT == _mods:
            self.uncommentLines()

        # do code completion
        if self.AUTOCOMPLETE:
            # get last word any previous word (if there was a dot instead of
            # space)
            isAlphaNum = bool(keyCode in list(range(65, 91)) + list(range(97, 123)))
            isDot = bool(keyCode == 46)
            prevWord = None
            if isAlphaNum:  # any alphanum
                # is character key
                key = chr(keyCode)
                # if keyCode == 32 and event.ControlDown():  # Ctrl-space
                pos = self.GetCurrentPos()
                prevStartPos = startPos = self.WordStartPosition(pos, True)
                currWord = self.GetTextRange(startPos, pos) + key

                # check if this is an attribute of another class etc...
                # then previous char was .
                while self.GetCharAt(prevStartPos - 1) == 46:
                    prevStartPos = self.WordStartPosition(
                        prevStartPos - 1, True)
                    prevWord = self.GetTextRange(prevStartPos, startPos - 1)

            # slightly different if this char is itself a dot
            elif isDot:  # we have a '.' so look for methods/attributes
                pos = self.GetCurrentPos()
                prevStartPos = startPos = self.WordStartPosition(pos, True)
                prevWord = self.GetTextRange(startPos, pos)
                currWord = ''
                # then previous char was .
                while self.GetCharAt(prevStartPos - 1) == 46:
                    prevStartPos = self.WordStartPosition(prevStartPos - 1,
                                                          True)
                    prevWord = self.GetTextRange(prevStartPos, pos - 1)

            self.AutoCompSetIgnoreCase(True)
            self.AutoCompSetAutoHide(True)
            # try to get attributes for this object
            event.Skip()
            if isAlphaNum or isDot:
                if True:
                    # use our own dictionary
                    # after a '.' show attributes
                    subList = []  # by default
                    # did we get a word?
                    if prevWord:
                        # is it in dictionary?
                        if prevWord in self.autoCompleteDict:
                            attrs = self.autoCompleteDict[prevWord]['attrs']
                            # does it have known attributes?
                            if type(attrs) == list and len(attrs) >= 1:
                                subList = [s for s in attrs if string.find(
                                    s.lower(), currWord.lower()) != -1]
                    # for objects show simple completions
                    else:  # there was no preceding '.'
                        # start trying after 2 characters
                        autokeys = list(self.autoCompleteDict.keys())
                        if len(currWord) > 1 and len(autokeys) > 1:
                            subList = [s for s in autokeys
                                       if currWord.lower() in s.lower()]
                else:
                    # use introspect (from wxpython's py package)
                    pass
                # if there were any reasonable matches then show them
                if len(subList) > 0:
                    subList.sort()
                    self.AutoCompShow(len(currWord) - 1, " ".join(subList))

        if keyCode == wx.WXK_RETURN and not self.AutoCompActive():
            # prcoess end of line and then do smart indentation
            event.Skip(False)
            self.CmdKeyExecute(wx.stc.STC_CMD_NEWLINE)
            self.smartIdentThisLine()
            return  # so that we don't reach the skip line at end

        event.Skip()

    def smartIdentThisLine(self):
        startLineNum = self.LineFromPosition(self.GetSelectionStart())
        endLineNum = self.LineFromPosition(self.GetSelectionEnd())
        prevLine = self.GetLine(startLineNum - 1)
        prevIndent = self.GetLineIndentation(startLineNum - 1)

        # set the indent
        self.SetLineIndentation(startLineNum, prevIndent)
        # self.LineEnd()  # move cursor to end of line - is good if user
        #     is starting a new line but not if they hit shift-tab
        # self.SetPosition(startLineNum+prevIndent)  # move cursor to the end
        # of the indented section
        self.VCHome()

        # check for a colon to signal an indent decrease
        prevLogical = string.split(prevLine, '#')[0]
        prevLogical = string.strip(prevLogical)
        if len(prevLogical) > 0 and prevLogical[-1] == ':':
            self.CmdKeyExecute(wx.stc.STC_CMD_TAB)

    def smartIndent(self):
        # find out about current positions and indentation
        startLineNum = self.LineFromPosition(self.GetSelectionStart())
        endLineNum = self.LineFromPosition(self.GetSelectionEnd())
        prevLine = self.GetLine(startLineNum - 1)
        prevIndent = self.GetLineIndentation(startLineNum - 1)
        startLineIndent = self.GetLineIndentation(startLineNum)

        # calculate how much we need to increment/decrement the current lines
        incr = prevIndent - startLineIndent
        # check for a colon to signal an indent decrease
        prevLogical = string.split(prevLine, '#')[0]
        prevLogical = string.strip(prevLogical)
        if len(prevLogical) > 0 and prevLogical[-1] == ':':
            incr = incr + 4

        # set each line to the correct indentation
        for lineNum in range(startLineNum, endLineNum + 1):
            thisIndent = self.GetLineIndentation(lineNum)
            self.SetLineIndentation(lineNum, thisIndent + incr)

    def shouldTrySmartIndent(self):
        # used when the user presses tab key: decide whether to insert
        # a tab char or whether to smart indent text

        # if some text has been selected then use indentation
        if len(self.GetSelectedText()) > 0:
            return True

        # test whether any text precedes current pos
        lineText, posOnLine = self.GetCurLine()
        textBeforeCaret = lineText[:posOnLine]
        if textBeforeCaret.split() == []:
            return True
        else:
            return False

    def indentSelection(self, howFar=4):
        # Indent or outdent current selection by 'howFar' spaces
        # (which could be positive or negative int).
        startLineNum = self.LineFromPosition(self.GetSelectionStart())
        endLineNum = self.LineFromPosition(self.GetSelectionEnd())
        # go through line-by-line
        for lineN in range(startLineNum, endLineNum + 1):
            newIndent = self.GetLineIndentation(lineN) + howFar
            if newIndent < 0:
                newIndent = 0
            self.SetLineIndentation(lineN, newIndent)

    def MacOpenFile(self, evt):
        logging.debug('PsychoPyCoder: got MacOpenFile event')

    def OnUpdateUI(self, evt):
        # check for matching braces
        braceAtCaret = -1
        braceOpposite = -1
        charBefore = None
        caretPos = self.GetCurrentPos()

        if caretPos > 0:
            charBefore = self.GetCharAt(caretPos - 1)
            styleBefore = self.GetStyleAt(caretPos - 1)

        # check before
        if charBefore and chr(charBefore) in "[]{}()":
            if styleBefore == wx.stc.STC_P_OPERATOR:
                braceAtCaret = caretPos - 1

        # check after
        if braceAtCaret < 0:
            charAfter = self.GetCharAt(caretPos)
            styleAfter = self.GetStyleAt(caretPos)
            if charAfter and chr(charAfter) in "[]{}()":
                if styleAfter == wx.stc.STC_P_OPERATOR:
                    braceAtCaret = caretPos

        if braceAtCaret >= 0:
            braceOpposite = self.BraceMatch(braceAtCaret)

        if braceAtCaret != -1 and braceOpposite == -1:
            self.BraceBadLight(braceAtCaret)
        else:
            self.BraceHighlight(braceAtCaret, braceOpposite)

        if self.coder.prefs['showSourceAsst']:
            # check current word including .
            if charBefore == ord('('):
                startPos = self.WordStartPosition(caretPos - 2, True)
                endPos = caretPos - 1
            else:
                startPos = self.WordStartPosition(caretPos, True)
                endPos = self.WordEndPosition(caretPos, True)
            # extend starPos back to beginning of class separated by .
            while self.GetCharAt(startPos - 1) == ord('.'):
                startPos = self.WordStartPosition(startPos - 1, True)
            # now retrieve word
            currWord = self.GetTextRange(startPos, endPos)

            # lookfor word in dictionary
            if currWord in self.autoCompleteDict:
                helpText = self.autoCompleteDict[currWord]['help']
                thisIs = self.autoCompleteDict[currWord]['is']
                thisType = self.autoCompleteDict[currWord]['type']
                thisAttrs = self.autoCompleteDict[currWord]['attrs']
                if type(thisIs) == str:  # if this is a module
                    searchFor = thisIs
                else:
                    searchFor = currWord
            else:
                helpText = None
                thisIs = None
                thisAttrs = None
                thisType = None
                searchFor = currWord

            if self.prevWord != currWord:
                # if we have a class or function then use introspect (because
                # it retrieves args as well as __doc__)
                if thisType is not 'instance':
                    wd, kwArgs, helpText = introspect.getCallTip(
                        searchFor, locals=self.locals)
                # then pass all info to sourceAsst
                # for an instance inclue known attrs
                self.updateSourceAsst(
                    currWord, thisIs, helpText, thisType, thisAttrs)

                self.prevWord = currWord  # update for next time

    def updateSourceAsst(self, currWord, thisIs, helpText, thisType=None,
                         knownAttrs=None):
            # update the source assistant window
        sa = self.coder.sourceAsstWindow
        assert isinstance(sa, wx.richtext.RichTextCtrl)
        # clear the buffer
        sa.Clear()

        # add current symbol
        sa.BeginBold()
        sa.WriteText('Symbol: ')
        sa.BeginTextColour('BLUE')
        sa.WriteText(currWord + '\n')
        sa.EndTextColour()
        sa.EndBold()

        # add expected type
        sa.BeginBold()
        sa.WriteText('is: ')
        sa.EndBold()
        if thisIs:
            sa.WriteText(str(thisIs) + '\n')
        else:
            sa.WriteText('\n')

        # add expected type
        sa.BeginBold()
        sa.WriteText('type: ')
        sa.EndBold()
        if thisIs:
            sa.WriteText(str(thisType) + '\n')
        else:
            sa.WriteText('\n')

        # add help text
        sa.BeginBold()
        sa.WriteText('Help:\n')
        sa.EndBold()
        if helpText:
            sa.WriteText(helpText + '\n')
        else:
            sa.WriteText('\n')

        # add attrs
        sa.BeginBold()
        sa.WriteText('Known methods:\n')
        sa.EndBold()
        if knownAttrs:
            if len(knownAttrs) > 500:
                sa.WriteText('\ttoo many to list (i.e. more than 500)!!\n')
            else:
                for thisAttr in knownAttrs:
                    sa.WriteText('\t' + thisAttr + '\n')
        else:
            sa.WriteText('\n')

    def OnMarginClick(self, evt):
        # fold and unfold as needed
        if evt.GetMargin() == 2:
            if evt.GetShift() and evt.GetControl():
                self.FoldAll()
            else:
                lineClicked = self.LineFromPosition(evt.GetPosition())
                _flag = wx.stc.STC_FOLDLEVELHEADERFLAG
                if self.GetFoldLevel(lineClicked) & _flag:
                    if evt.GetShift():
                        self.SetFoldExpanded(lineClicked, True)
                        self.Expand(lineClicked, True, True, 1)
                    elif evt.GetControl():
                        if self.GetFoldExpanded(lineClicked):
                            self.SetFoldExpanded(lineClicked, False)
                            self.Expand(lineClicked, False, True, 0)
                        else:
                            self.SetFoldExpanded(lineClicked, True)
                            self.Expand(lineClicked, True, True, 100)
                    else:
                        self.ToggleFold(lineClicked)

    def FoldAll(self):
        lineCount = self.GetLineCount()
        expanding = True

        # find out if we are folding or unfolding
        for lineNum in range(lineCount):
            if self.GetFoldLevel(lineNum) & wx.stc.STC_FOLDLEVELHEADERFLAG:
                expanding = not self.GetFoldExpanded(lineNum)
                break

        lineNum = 0
        _flag = wx.stc.STC_FOLDLEVELHEADERFLAG
        _mask = wx.stc.STC_FOLDLEVELNUMBERMASK
        _base = wx.stc.STC_FOLDLEVELBASE
        while lineNum < lineCount:
            level = self.GetFoldLevel(lineNum)
            if level & _flag and level & _mask == _base:
                if expanding:
                    self.SetFoldExpanded(lineNum, True)
                    lineNum = self.Expand(lineNum, True)
                    lineNum -= 1
                else:
                    lastChild = self.GetLastChild(lineNum, -1)
                    self.SetFoldExpanded(lineNum, False)
                    if lastChild > lineNum:
                        self.HideLines(lineNum + 1, lastChild)
            lineNum += 1

    def Expand(self, line, doExpand, force=False, visLevels=0, level=-1):
        lastChild = self.GetLastChild(line, level)
        line += 1

        while line <= lastChild:
            if force:
                if visLevels > 0:
                    self.ShowLines(line, line)
                else:
                    self.HideLines(line, line)
            else:
                if doExpand:
                    self.ShowLines(line, line)
            if level == -1:
                level = self.GetFoldLevel(line)
            if level & wx.stc.STC_FOLDLEVELHEADERFLAG:
                if force:
                    if visLevels > 1:
                        self.SetFoldExpanded(line, True)
                    else:
                        self.SetFoldExpanded(line, False)
                    line = self.Expand(line, doExpand, force, visLevels - 1)
                else:
                    if doExpand and self.GetFoldExpanded(line):
                        line = self.Expand(line, True, force, visLevels - 1)
                    else:
                        line = self.Expand(line, False, force, visLevels - 1)
            else:
                line += 1
        return line

    def commentLines(self):
        # used for the comment/uncomment machinery from ActiveGrid
        newText = ""
        for lineNo in self._GetSelectedLineNumbers():
            lineText = self.GetLine(lineNo)
            oneSharp = bool(len(lineText) > 1 and lineText[0] == '#')
            # todo: is twoSharp ever True when oneSharp is not?
            twoSharp = bool(len(lineText) > 2 and lineText[:2] == '##')
            if oneSharp or twoSharp:
                newText = newText + lineText
            else:
                newText = newText + "#" + lineText
        self._ReplaceSelectedLines(newText)

    def uncommentLines(self):
        # used for the comment/uncomment machinery from ActiveGrid
        newText = ""
        for lineNo in self._GetSelectedLineNumbers():
            lineText = self.GetLine(lineNo)
            # todo: is the next line ever True? seems like should be == '##'
            if len(lineText) >= 2 and lineText[:2] == "#":
                lineText = lineText[2:]
            elif len(lineText) >= 1 and lineText[:1] == "#":
                lineText = lineText[1:]
            newText = newText + lineText
        self._ReplaceSelectedLines(newText)

    def Paste(self, event=None):
        dataObj = wx.TextDataObject()
        clip = wx.Clipboard().Get()
        clip.Open()
        success = clip.GetData(dataObj)
        clip.Close()
        if success:
            txt = dataObj.GetText()
            if not PY3:
                try:
                    # if we can decode/encode to utf-8 then all is good
                    txt.decode('utf-8')
                except:
                    # if not then wx conversion broke so get raw data instead
                    txt = dataObj.GetDataHere()
            self.ReplaceSelection(txt)

    def _GetSelectedLineNumbers(self):
        # used for the comment/uncomment machinery from ActiveGrid
        selStart, selEnd = self._GetPositionsBoundingSelectedLines()
        start = self.LineFromPosition(selStart)
        end = self.LineFromPosition(selEnd)
        return list(range(start, end))

    def _GetPositionsBoundingSelectedLines(self):
        # used for the comment/uncomment machinery from ActiveGrid
        startPos = self.GetCurrentPos()
        endPos = self.GetAnchor()
        if startPos > endPos:
            temp = endPos
            endPos = startPos
            startPos = temp
        if endPos == self.PositionFromLine(self.LineFromPosition(endPos)):
            # If it's at the very beginning of a line, use the line above it
            # as the ending line
            endPos = endPos - 1
        selStart = self.PositionFromLine(self.LineFromPosition(startPos))
        selEnd = self.PositionFromLine(self.LineFromPosition(endPos) + 1)
        return selStart, selEnd

    def _ReplaceSelectedLines(self, text):
        # used for the comment/uncomment machinery from ActiveGrid
        if len(text) == 0:
            return
        selStart, selEnd = self._GetPositionsBoundingSelectedLines()
        self.SetSelection(selStart, selEnd)
        self.ReplaceSelection(text)
        self.SetSelection(selStart + len(text), selStart)

    def analyseScript(self):
        # analyse the file
        buffer = io.StringIO()
        buffer.write(self.GetText())
        buffer.seek(0)
        try:
            ii, tt = psychoParser.getTokensAndImports(buffer)
            importStatements, tokenDict = ii, tt
            successfulParse = True
        except Exception:
            successfulParse = False
        buffer.close()

        # if we parsed the tokens then process them
        if successfulParse:
            # import the libs used by the script
            if self.coder.modulesLoaded:
                for thisLine in importStatements:
                    # check what file we're importing from
                    tryImport = ALLOW_MODULE_IMPORTS
                    words = string.split(thisLine)
                    # don't import from files in this folder (user files)
                    for word in words:
                        if os.path.isfile(word + '.py'):
                            tryImport = False
                    if tryImport:
                        try:  # it might not import
                            exec(thisLine)
                        except Exception:
                            pass
                    self.locals = locals()  # keep a track of our new locals
                self.autoCompleteDict = {}

            # go through imported symbols (using dir())
            # loop through to appropriate level of module tree getting all
            # possible symbols
            symbols = dir()
            # remove some tokens that are just from here
            symbols.remove('self')
            symbols.remove('buffer')
            symbols.remove('tokenDict')
            symbols.remove('successfulParse')
            for thisSymbol in symbols:
                # create an actual obj from the name
                thisObj = eval('%s' % thisSymbol)
                # (try to) get the attributes of the object
                try:
                    newAttrs = dir(thisObj)
                except Exception:
                    newAttrs = []

                # only dig deeper if we haven't exceeded the max level of
                # analysis
                if thisSymbol.find('.') < analysisLevel:
                    # we should carry on digging deeper
                    for thisAttr in newAttrs:
                        # by appending the symbol it will also get analysed!
                        symbols.append(thisSymbol + '.' + thisAttr)

                # but (try to) add data for all symbols including this level
                try:
                    self.autoCompleteDict[thisSymbol] = {
                        'is': thisObj, 'type': type(thisObj),
                        'attrs': newAttrs, 'help': thisObj.__doc__}
                except Exception:
                    pass  # not sure what happened - maybe no __doc__?

            # add keywords
            for thisName in keyword.kwlist[:]:
                self.autoCompleteDict[thisName] = {
                    'is': 'Keyword', 'type': 'Keyword',
                    'attrs': None, 'help': None}
            self.autoCompleteDict['self'] = {
                'is': 'self', 'type': 'self', 'attrs': None, 'help': None}

            # then add the tokens (i.e. instances) from this script
            for thisKey in tokenDict:
                # the default is to have no fields filled
                thisObj = thisIs = thisHelp = thisType = thisAttrs = None
                keyIsStr = tokenDict[thisKey]['is']
                try:
                    thisObj = eval('%s' % keyIsStr)
                    if type(thisObj) == types.FunctionType:
                        thisIs = 'returned from functon'
                    else:
                        thisIs = str(thisObj)
                        thisType = 'instance'
                        thisHelp = thisObj.__doc__
                        thisAttrs = dir(thisObj)
                except Exception:
                    pass
                self.autoCompleteDict[thisKey] = {
                    'is': thisIs, 'type': thisType,
                    'attrs': thisAttrs, 'help': thisHelp}

    def setLexer(self, lexer=None):
        """Lexer is a simple string (e.g. 'python', 'html')
        that will be converted to use the right STC_LEXER_XXXX value
        """
        try:
            lex = getattr(wx.stc, "STC_LEX_%s" %(lexer.upper()))
        except AttributeError:
            logging.warn("Unknown lexer %r. Using 'python' instead" %lexer)
            lex = wx.stc.STC_LEX_PYTHON
            lexer = 'python'
        # then actually set it
        self.SetLexer(lex)
        if lexer == 'python':
            self.SetKeyWords(0, " ".join(keyword.kwlist))
            self.SetIndentationGuides(self.coder.appData['showIndentGuides'])
            self.SetStyleBits(5)  # in case we had html before
            self.SetProperty("fold", "1")  # wllow folding
            self.SetProperty("tab.timmy.whinge.level", "1")
        elif lexer.lower() == 'html':
            self.SetStyleBits(7)  # apprently!
            self.SetProperty("fold", "1")  # wllow folding
            # 4 means 'tabs are bad'; 1 means 'flag inconsistency'
            self.SetProperty("tab.timmy.whinge.level", "1")
        else:
            self.SetIndentationGuides(0)
            self.SetProperty("tab.timmy.whinge.level", "0")

        self.Colourise(0, -1)

    def onModified(self, event):
        # update the UNSAVED flag and the save icons
        notebook = self.GetParent()
        mainFrame = notebook.GetParent()
        mainFrame.setFileModified(True)

    def DoFindNext(self, findData, findDlg=None):
        # this comes straight from wx.py.editwindow  (which is a subclass of
        # STC control)
        backward = not (findData.GetFlags() & wx.FR_DOWN)
        matchcase = (findData.GetFlags() & wx.FR_MATCHCASE) != 0
        end = self.GetLength()
        textstring = self.GetTextRange(0, end)
        findstring = findData.GetFindString()
        if not matchcase:
            textstring = textstring.lower()
            findstring = findstring.lower()
        if backward:
            start = self.GetSelection()[0]
            loc = textstring.rfind(findstring, 0, start)
        else:
            start = self.GetSelection()[1]
            loc = textstring.find(findstring, start)

        # if it wasn't found then restart at begining
        if loc == -1 and start != 0:
            if backward:
                start = end
                loc = textstring.rfind(findstring, 0, start)
            else:
                start = 0
                loc = textstring.find(findstring, start)

        # was it still not found?
        if loc == -1:
            dlg = dialogs.MessageDialog(self, message=_translate(
                'Unable to find "%s"') % findstring, type='Info')
            dlg.ShowModal()
            dlg.Destroy()
        else:
            # show and select the found text
            line = self.LineFromPosition(loc)
            # self.EnsureVisible(line)
            self.GotoLine(line)
            self.SetSelection(loc, loc + len(findstring))
        if findDlg:
            if loc == -1:
                wx.CallAfter(findDlg.SetFocus)
                return
            else:
                findDlg.Close()


class CoderFrame(wx.Frame):

    def __init__(self, parent, ID, title, files=(), app=None):
        self.app = app
        self.frameType = 'coder'
        # things the user doesn't set like winsize etc
        self.appData = self.app.prefs.appData['coder']
        self.prefs = self.app.prefs.coder  # things about coder that get set
        self.appPrefs = self.app.prefs.app
        self.paths = self.app.prefs.paths
        self.IDs = self.app.IDs
        self.currentDoc = None
        self.ignoreErrors = False
        self.fileStatusLastChecked = time.time()
        self.fileStatusCheckInterval = 5 * 60  # sec
        self.showingReloadDialog = False

        # we didn't have the key or the win was minimized/invalid
        if self.appData['winH'] == 0 or self.appData['winW'] == 0:
            self.appData['winH'], self.appData['winW'] = wx.DefaultSize
            self.appData['winX'], self.appData['winY'] = wx.DefaultPosition
        if self.appData['winY'] < 20:
            self.appData['winY'] = 20
        wx.Frame.__init__(self, parent, ID, title,
                          (self.appData['winX'], self.appData['winY']),
                          size=(self.appData['winW'], self.appData['winH']))

        # self.panel = wx.Panel(self)
        self.Hide()  # ugly to see it all initialise
        # create icon
        if sys.platform == 'darwin':
            pass  # doesn't work and not necessary - handled by app bundle
        else:
            iconFile = os.path.join(self.paths['resources'], 'psychopy.ico')
            if os.path.isfile(iconFile):
                self.SetIcon(wx.Icon(iconFile, wx.BITMAP_TYPE_ICO))
        # NB not the same as quit - just close the window
        self.Bind(wx.EVT_CLOSE, self.closeFrame)
        self.Bind(wx.EVT_IDLE, self.onIdle)

        if 'state' in self.appData and self.appData['state'] == 'maxim':
            self.Maximize()
        # initialise some attributes
        self.modulesLoaded = False  # goes true when loading thread completes
        self.findDlg = None
        self.findData = wx.FindReplaceData()
        self.findData.SetFlags(wx.FR_DOWN)
        self.importedScripts = {}
        self.scriptProcess = None
        self.scriptProcessID = None
        self.db = None  # debugger
        self._lastCaretPos = None

        # setup statusbar
        self.makeToolbar()  # must be before the paneManager for some reason
        self.makeMenus()
        self.CreateStatusBar()
        self.SetStatusText("")
        self.fileMenu = self.editMenu = self.viewMenu = None
        self.helpMenu = self.toolsMenu = None

        # setup universal shortcuts
        accelTable = self.app.makeAccelTable()
        self.SetAcceleratorTable(accelTable)

        # make the pane manager
        self.paneManager = aui.AuiManager()

        # create an editor pane
        self.paneManager.SetFlags(aui.AUI_MGR_RECTANGLE_HINT)
        self.paneManager.SetManagedWindow(self)
        # make the notebook
        _style = (aui.AUI_NB_TOP |
                  aui.AUI_NB_SCROLL_BUTTONS |
                  aui.AUI_NB_TAB_SPLIT |
                  aui.AUI_NB_TAB_MOVE |
                  aui.AUI_NB_CLOSE_ON_ACTIVE_TAB |
                  aui.AUI_NB_WINDOWLIST_BUTTON)
        self.notebook = aui.AuiNotebook(self, -1,
                                        size=wx.Size(600, 600),
                                        style=_style)
        self.paneManager.AddPane(self.notebook, aui.AuiPaneInfo().
                                 Name("Editor").
                                 Caption(_translate("Editor")).
                                 CenterPane().  # 'center panes' expand
                                 CloseButton(False).
                                 MaximizeButton(True))
        self.notebook.SetFocus()
        self.notebook.SetDropTarget(FileDropTarget(targetFrame=self))

        self.notebook.Bind(aui.EVT_AUINOTEBOOK_PAGE_CLOSE, self.fileClose)
        self.notebook.Bind(aui.EVT_AUINOTEBOOK_PAGE_CHANGED, self.pageChanged)
        # self.Bind(wx.EVT_NOTEBOOK_PAGE_CHANGED, self.pageChanged)
        self.SetDropTarget(FileDropTarget(targetFrame=self))
        self.Bind(wx.EVT_DROP_FILES, self.filesDropped)
        self.Bind(wx.EVT_FIND, self.OnFindNext)
        self.Bind(wx.EVT_FIND_NEXT, self.OnFindNext)
        self.Bind(wx.EVT_FIND_CLOSE, self.OnFindClose)
        self.Bind(wx.EVT_END_PROCESS, self.onProcessEnded)

        # take files from arguments and append the previously opened files
        if files not in [None, [], ()]:
            for filename in files:
                if not os.path.isfile(filename):
                    continue
                self.setCurrentDoc(filename, keepHidden=True)

        # create the shelf for shell and output views
        _style = (aui.AUI_NB_TOP | aui.AUI_NB_TAB_SPLIT |
                  aui.AUI_NB_SCROLL_BUTTONS | aui.AUI_NB_TAB_MOVE)
        self.shelf = aui.AuiNotebook(self, wx.ID_ANY, size=wx.Size(600, 600),
                                     style=_style)
        self.paneManager.AddPane(self.shelf,
                                 aui.AuiPaneInfo().
                                 Name("Shelf").
                                 Caption(_translate("Shelf")).
                                 RightDockable(True).LeftDockable(True).
                                 CloseButton(False).
                                 Bottom())

        # create output viewer
        self._origStdOut = sys.stdout  # keep track of previous output
        self._origStdErr = sys.stderr

        _style = wx.TE_MULTILINE | wx.TE_READONLY | wx.VSCROLL
        self.outputWindow = stdOutRich.StdOutRich(
            self, style=_style,
            font=self.prefs['outputFont'],
            fontSize=self.prefs['outputFontSize'])
        self.outputWindow.write(_translate('Welcome to PsychoPy2!') + '\n')
        self.outputWindow.write("v%s\n" % self.app.version)
        self.shelf.AddPage(self.outputWindow, _translate('Output'))

        if haveCode:
            useDefaultShell = True
            if self.prefs['preferredShell'].lower() == 'ipython':
                try:
                    import IPython.gui.wx.ipython_view
                    # IPython shell is nice, but crashes if you draw stimuli
                    self.shell = IPython.gui.wx.ipython_view.IPShellWidget(
                        parent=self, background_color='WHITE',)
                    useDefaultShell = False
                except Exception:
                    msg = _translate('IPython failed as shell, using pyshell'
                                     ' (IPython v0.12 can fail on wx)')
                    logging.warn(msg)
            if useDefaultShell:
                from wx import py
                msg = _translate('PyShell in PsychoPy - type some commands!')
                self.shell = py.shell.Shell(
                    self.shelf, -1, introText=msg + '\n\n')
            self.shelf.AddPage(self.shell, _translate('Shell'))

        # add help window
        _style = wx.TE_MULTILINE | wx.TE_READONLY
        self.sourceAsstWindow = wx.richtext.RichTextCtrl(
            self, -1, size=wx.Size(300, 300), style=_style)
        self.paneManager.AddPane(self.sourceAsstWindow,
                                 aui.AuiPaneInfo().
                                 BestSize((600, 600)).
                                 Name("SourceAsst").
                                 Caption(_translate("Source Assistant")).
                                 RightDockable(True).
                                 LeftDockable(True).
                                 CloseButton(False).
                                 Right())
        # will we show the pane straight away?
        if self.prefs['showSourceAsst']:
            self.paneManager.GetPane('SourceAsst').Show()
        else:
            self.paneManager.GetPane('SourceAsst').Hide()
        self.unitTestFrame = None

        # self.SetSizer(self.mainSizer)  # not necessary for aui type controls
        if (self.appData['auiPerspective'] and
                'Shelf' in self.appData['auiPerspective']):
            self.paneManager.LoadPerspective(self.appData['auiPerspective'])
            self.paneManager.GetPane('Shelf').Caption(_translate("Shelf"))
            self.paneManager.GetPane('SourceAsst').Caption(
                _translate("Source Assistant"))
            self.paneManager.GetPane('Editor').Caption(_translate("Editor"))
        else:
            self.SetMinSize(wx.Size(400, 600))  # min size for whole window
            self.Fit()
            self.paneManager.Update()
        self.SendSizeEvent()
        self.app.trackFrame(self)

    def makeMenus(self):
        # ---Menus---#000000#FFFFFF-------------------------------------------
        menuBar = wx.MenuBar()
        # ---_file---#000000#FFFFFF-------------------------------------------
        self.fileMenu = wx.Menu()
        menuBar.Append(self.fileMenu, _translate('&File'))

        # create a file history submenu
        self.fileHistory = wx.FileHistory(maxFiles=10)
        self.recentFilesMenu = wx.Menu()
        self.fileHistory.UseMenu(self.recentFilesMenu)
        for filename in self.appData['fileHistory']:
            self.fileHistory.AddFileToHistory(filename)
        self.Bind(wx.EVT_MENU_RANGE, self.OnFileHistory,
                  id=wx.ID_FILE1, id2=wx.ID_FILE9)

        # add items to file menu
        keyCodes = self.app.keys
        menu = self.fileMenu
        menu.Append(wx.ID_NEW, _translate("&New\t%s") % keyCodes['new'])
        menu.Append(wx.ID_OPEN, _translate("&Open...\t%s") % keyCodes['open'])
        menu.AppendSubMenu(self.recentFilesMenu, _translate("Open &Recent"))
        menu.Append(wx.ID_SAVE,
                    _translate("&Save\t%s") % keyCodes['save'],
                    _translate("Save current file"))
        menu.Append(wx.ID_SAVEAS,
                    _translate("Save &as...\t%s") % keyCodes['saveAs'],
                    _translate("Save current python file as..."))
        menu.Append(wx.ID_CLOSE,
                    _translate("&Close file\t%s") % keyCodes['close'],
                    _translate("Close current python file"))
        self.Bind(wx.EVT_MENU, self.fileNew, id=wx.ID_NEW)
        self.Bind(wx.EVT_MENU, self.fileOpen, id=wx.ID_OPEN)
        self.Bind(wx.EVT_MENU, self.fileOpen, id=wx.ID_OPEN)
        self.Bind(wx.EVT_MENU, self.fileSave, id=wx.ID_SAVE)
        self.Bind(wx.EVT_MENU, self.fileSaveAs, id=wx.ID_SAVEAS)
        self.Bind(wx.EVT_MENU, self.fileClose, id=wx.ID_CLOSE)
        item = menu.Append(wx.ID_ANY,
                           _translate("Print\t%s") % keyCodes['print'])
        self.Bind(wx.EVT_MENU, self.filePrint, id=item.GetId())
        msg = _translate("&Preferences\t%s")
        item = menu.Append(wx.ID_PREFERENCES,
                           msg % keyCodes['preferences'])
        self.Bind(wx.EVT_MENU, self.app.showPrefs, id=item.GetId())
        # -------------quit
        menu.AppendSeparator()
        menu.Append(wx.ID_EXIT,
                    _translate("&Quit\t%s") % keyCodes['quit'],
                    _translate("Terminate the program"))
        self.Bind(wx.EVT_MENU, self.quit, id=wx.ID_EXIT)

        # ---_edit---#000000#FFFFFF-------------------------------------------
        self.editMenu = wx.Menu()
        menu = self.editMenu
        menuBar.Append(self.editMenu, _translate('&Edit'))
        menu.Append(wx.ID_CUT, _translate("Cu&t\t%s") % keyCodes['cut'])
        self.Bind(wx.EVT_MENU, self.cut, id=wx.ID_CUT)
        menu.Append(wx.ID_COPY, _translate("&Copy\t%s") % keyCodes['copy'])
        self.Bind(wx.EVT_MENU, self.copy, id=wx.ID_COPY)
        menu.Append(wx.ID_PASTE, _translate("&Paste\t%s") % keyCodes['paste'])
        self.Bind(wx.EVT_MENU, self.paste, id=wx.ID_PASTE)
        hnt = _translate("Duplicate the current line (or current selection)")
        menu.Append(wx.ID_DUPLICATE,
                    _translate("&Duplicate\t%s") % keyCodes['duplicate'],
                    hnt)
        self.Bind(wx.EVT_MENU, self.duplicateLine, id=wx.ID_DUPLICATE)

        menu.AppendSeparator()
        item = menu.Append(wx.ID_ANY,
                    _translate("&Find\t%s") % keyCodes['find'])
        self.Bind(wx.EVT_MENU, self.OnFindOpen, id=item.GetId())
        item = menu.Append(wx.ID_ANY,
                    _translate("Find &Next\t%s") % keyCodes['findAgain'])
        self.Bind(wx.EVT_MENU, self.OnFindNext, id=item.GetId())

        menu.AppendSeparator()
        item = menu.Append(wx.ID_ANY,
                    _translate("Comment\t%s") % keyCodes['comment'],
                    _translate("Comment selected lines"),
                    wx.ITEM_NORMAL)
        self.Bind(wx.EVT_MENU, self.commentSelected, id=item.GetId())
        item = menu.Append(wx.ID_ANY,
                    _translate("Uncomment\t%s") % keyCodes['uncomment'],
                    _translate("Un-comment selected lines"),
                    wx.ITEM_NORMAL)
        self.Bind(wx.EVT_MENU, self.uncommentSelected, id=item.GetId())
        item = menu.Append(wx.ID_ANY,
                    _translate("Toggle fold\t%s") % keyCodes['fold'],
                    _translate("Toggle folding of top level"),
                    wx.ITEM_NORMAL)
        self.Bind(wx.EVT_MENU, self.foldAll, id=item.GetId())

        menu.AppendSeparator()
        item = menu.Append(wx.ID_ANY,
                    _translate("Indent selection\t%s") % keyCodes['indent'],
                    _translate("Increase indentation of current line"),
                    wx.ITEM_NORMAL)
        self.Bind(wx.EVT_MENU, self.indent, id=item.GetId())
        item = menu.Append(wx.ID_ANY,
                    _translate("Dedent selection\t%s") % keyCodes['dedent'],
                    _translate("Decrease indentation of current line"),
                    wx.ITEM_NORMAL)
        self.Bind(wx.EVT_MENU, self.dedent, id=item.GetId())
        hnt = _translate("Try to indent to the correct position w.r.t. "
                         "last line")
        item = menu.Append(wx.ID_ANY,
                    _translate("SmartIndent\t%s") % keyCodes['smartIndent'],
                    hnt,
                    wx.ITEM_NORMAL)
        self.Bind(wx.EVT_MENU, self.smartIndent, id=item.GetId())

        menu.AppendSeparator()
        menu.Append(wx.ID_UNDO,
                    _translate("Undo\t%s") % self.app.keys['undo'],
                    _translate("Undo last action"),
                    wx.ITEM_NORMAL)
        self.Bind(wx.EVT_MENU, self.undo, id=wx.ID_UNDO)
        menu.Append(wx.ID_REDO,
                    _translate("Redo\t%s") % self.app.keys['redo'],
                    _translate("Redo last action"),
                    wx.ITEM_NORMAL)
        self.Bind(wx.EVT_MENU, self.redo, id=wx.ID_REDO)

        # menu.Append(ID_UNFOLDALL, "Unfold All\tF3",
        #   "Unfold all lines", wx.ITEM_NORMAL)
        # self.Bind(wx.EVT_MENU,  self.unfoldAll, id=ID_UNFOLDALL)
        # ---_tools---#000000#FFFFFF------------------------------------------
        self.toolsMenu = wx.Menu()
        menu = self.toolsMenu
        menuBar.Append(self.toolsMenu, _translate('&Tools'))
        item = menu.Append(wx.ID_ANY,
                    _translate("Monitor Center"),
                    _translate("To set information about your monitor"))
        self.Bind(wx.EVT_MENU, self.app.openMonitorCenter, id=item.GetId())
        # self.analyseAutoChk = self.toolsMenu.AppendCheckItem(self.IDs.analyzeAuto,
        #   "Analyse on file save/open",
        #   "Automatically analyse source (for autocomplete etc...).
        #   Can slow down the editor on a slow machine or with large files")
        # self.Bind(wx.EVT_MENU,  self.setAnalyseAuto, id=self.IDs.analyzeAuto)
        # self.analyseAutoChk.Check(self.prefs['analyseAuto'])
        # self.toolsMenu.Append(self.IDs.analyzeNow,
        #   "Analyse now\t%s" %self.app.keys['analyseCode'],
        #   "Force a reananalysis of the code now")
        # self.Bind(wx.EVT_MENU,  self.analyseCodeNow, id=self.IDs.analyzeNow)

        self.IDs.cdrRun = menu.Append(wx.ID_ANY,
                    _translate("Run\t%s") % keyCodes['runScript'],
                    _translate("Run the current script")).GetId()
        self.Bind(wx.EVT_MENU, self.runFile, id=self.IDs.cdrRun)
        self.IDs.cdrStop = menu.Append(wx.ID_ANY,
                    _translate("Stop\t%s") % keyCodes['stopScript'],
                    _translate("Stop the current script")).GetId()
        self.Bind(wx.EVT_MENU, self.stopFile, id=self.IDs.cdrStop)

        menu.AppendSeparator()
        item = menu.Append(wx.ID_ANY,
                    _translate("PsychoPy updates..."),
                    _translate("Update PsychoPy to the latest, or a specific, version"))
        self.Bind(wx.EVT_MENU, self.app.openUpdater, id=item.GetId())
        item = menu.Append(wx.ID_ANY,
                    _translate("Benchmark wizard"),
                    _translate("Check software & hardware, generate report"))
        self.Bind(wx.EVT_MENU, self.app.benchmarkWizard, id=item.GetId())
        item = menu.Append(wx.ID_ANY,
                    _translate("csv from psydat"),
                    _translate("Create a .csv file from an existing .psydat file"))
        self.Bind(wx.EVT_MENU, self.app.csvFromPsydat, id=item.GetId())

        if self.appPrefs['debugMode']:
            item = menu.Append(wx.ID_ANY,
                        _translate("Unit &testing...\tCtrl-T"),
                        _translate("Show dialog to run unit tests"))
        self.Bind(wx.EVT_MENU, self.onUnitTests, id=item.GetId())

        # ---_view---#000000#FFFFFF-------------------------------------------
        self.viewMenu = wx.Menu()
        menu = self.viewMenu
        menuBar.Append(self.viewMenu, _translate('&View'))

        # indent guides
        key = keyCodes['toggleIndentGuides']
        hint = _translate("Shows guides in the editor for your "
                          "indentation level")
        self.indentGuideChk = menu.AppendCheckItem(wx.ID_ANY,
                                   _translate("&Indentation guides\t%s") % key,
                                   hint)
        self.indentGuideChk.Check(self.appData['showIndentGuides'])
<<<<<<< HEAD
        self.Bind(wx.EVT_MENU, self.setShowIndentGuides, id=item.GetId())
=======
        wx.EVT_MENU(self, self.indentGuideChk.GetId(),
                    self.setShowIndentGuides)
>>>>>>> b5f2d164
        # whitespace
        key = keyCodes['toggleWhitespace']
        hint = _translate("Show whitespace characters in the code")
        self.showWhitespaceChk = menu.AppendCheckItem(wx.ID_ANY,
                                   _translate("&Whitespace\t%s") % key,
                                   hint)
        self.showWhitespaceChk.Check(self.appData['showWhitespace'])
<<<<<<< HEAD
        self.Bind(wx.EVT_MENU, self.setShowWhitespace, id=item.GetId())
=======
        wx.EVT_MENU(self, self.showWhitespaceChk.GetId(), self.setShowWhitespace)
>>>>>>> b5f2d164
        # EOL markers
        key = keyCodes['toggleEOLs']
        hint = _translate("Show End Of Line markers in the code")
        self.showEOLsChk = menu.AppendCheckItem(
                                           wx.ID_ANY,
                                           _translate("Show &EOLs\t%s") % key,
                                           hint)
        self.showEOLsChk.Check(self.appData['showEOLs'])
        self.Bind(wx.EVT_MENU, self.setShowEOLs, id=self.showEOLsChk.GetId())

        menu.AppendSeparator()
        # output window
        key = keyCodes['toggleOutputPanel']
        hint = _translate("Shows the output and shell panes (and starts "
                          "capturing stdout)")
        self.outputChk = menu.AppendCheckItem(wx.ID_ANY,
                                   _translate("Show &Output/Shell\t%s") % key,
                                   hint)
        self.outputChk.Check(self.prefs['showOutput'])
        self.Bind(wx.EVT_MENU, self.setOutputWindow, id=self.outputChk.GetId())
        # source assistant
        hint = _translate("Provides help functions and attributes of classes"
                          " in your script")
        self.sourceAsstChk = menu.AppendCheckItem(wx.ID_ANY,
                                   _translate("&Source Assistant"),
                                   hint)
        self.sourceAsstChk.Check(self.prefs['showSourceAsst'])
        self.Bind(wx.EVT_MENU, self.setSourceAsst,
                  id=self.sourceAsstChk.GetId())
        menu.AppendSeparator()
        key = self.app.keys['switchToBuilder']
        item = menu.Append(wx.ID_ANY,
                    _translate("Go to &Builder view\t%s") % key,
                    _translate("Go to the Builder view"))
        self.Bind(wx.EVT_MENU, self.app.showBuilder, id=item.GetId())
        # self.viewMenu.Append(self.IDs.openShell,
        #   "Go to &IPython Shell\t%s" %self.app.keys['switchToShell'],
        #   "Go to a shell window for interactive commands")
        # self.Bind(wx.EVT_MENU,  self.app.showShell, id=self.IDs.openShell)
        # self.viewMenu.Append(self.IDs.openIPythonNotebook,
        #   "Go to &IPython notebook",
        #   "Open an IPython notebook (unconnected in a browser)")
        # self.Bind(wx.EVT_MENU, self.app.openIPythonNotebook,
        #    id=self.IDs.openIPythonNotebook)

        self.demosMenu = wx.Menu()
        self.demos = {}
        menuBar.Append(self.demosMenu, _translate('&Demos'))
        # for demos we need a dict of {event ID: filename, ...}
        # add folders
        folders = glob.glob(os.path.join(self.paths['demos'], 'coder', '*'))
        for folder in folders:
            # if it isn't a folder then skip it
            if not os.path.isdir(folder):
                continue
            # otherwise create a submenu
            folderDisplayName = os.path.split(folder)[-1]
            if folderDisplayName in _localized:
                folderDisplayName = _localized[folderDisplayName]
            submenu = wx.Menu()
            self.demosMenu.AppendSubMenu(submenu, folderDisplayName)

            # find the files in the folder (search two levels deep)
            demoList = glob.glob(os.path.join(folder, '*.py'))
            demoList += glob.glob(os.path.join(folder, '*', '*.py'))
            demoList += glob.glob(os.path.join(folder, '*', '*', '*.py'))

            demoList.sort()

            for thisFile in demoList:
                shortname = thisFile.split(os.path.sep)[-1]
                if shortname == "run.py":
                    # file is just "run" so get shortname from directory name
                    # instead
                    shortname = thisFile.split(os.path.sep)[-2]
                if shortname.startswith('_'):
                    continue  # remove any 'private' files
                item = submenu.Append(wx.ID_ANY, shortname)
                thisID = item.GetId()
                self.demos[thisID] = thisFile
                self.Bind(wx.EVT_MENU, self.loadDemo, id=thisID)
        # also add simple demos to root
        self.demosMenu.AppendSeparator()
        demos = glob.glob(os.path.join(self.paths['demos'], 'coder', '*.py'))
        for thisFile in demos:
            shortname = thisFile.split(os.path.sep)[-1]
            if shortname.startswith('_'):
                continue  # remove any 'private' files
            item = self.demosMenu.Append(wx.ID_ANY, shortname)
            thisID = item.GetId()
            self.demos[thisID] = thisFile
            self.Bind(wx.EVT_MENU, self.loadDemo, id=thisID)

        # ---_projects---#000000#FFFFFF---------------------------------------
        self.projectsMenu = projects.ProjectsMenu(parent=self)
        menuBar.Append(self.projectsMenu, _translate("P&rojects"))

        # ---_help---#000000#FFFFFF-------------------------------------------
        self.helpMenu = wx.Menu()
        menuBar.Append(self.helpMenu, _translate('&Help'))
        item = self.helpMenu.Append(wx.ID_ANY,
                             _translate("&PsychoPy Homepage"),
                             _translate("Go to the PsychoPy homepage"))
        self.Bind(wx.EVT_MENU, self.app.followLink, id=item.GetId())
        self.app.urls[item.GetId()] = self.app.urls['psychopyHome']
        item = self.helpMenu.Append(wx.ID_ANY,
                             _translate("&PsychoPy Coder Tutorial"),
                             _translate("Go to the online PsychoPy tutorial"))
        self.Bind(wx.EVT_MENU, self.app.followLink, id=item.GetId())
        self.app.urls[item.GetId()] = self.app.urls['coderTutorial']
        item = self.helpMenu.Append(wx.ID_ANY,
                             _translate("&PsychoPy API (reference)"),
                             _translate("Go to the online PsychoPy reference manual"))
        self.Bind(wx.EVT_MENU, self.app.followLink, id=item.GetId())
        self.app.urls[item.GetId()] = self.app.urls['psychopyReference']
        self.helpMenu.AppendSeparator()
        # on mac this will move to the application menu
        self.helpMenu.Append(wx.ID_ABOUT,
                             _translate("&About..."),
                             _translate("About PsychoPy"))
        self.Bind(wx.EVT_MENU, self.app.showAbout, id=wx.ID_ABOUT)

        self.SetMenuBar(menuBar)

    def makeToolbar(self):
        # ---toolbar---#000000#FFFFFF-----------------------------------------
        _style = wx.TB_HORIZONTAL | wx.NO_BORDER | wx.TB_FLAT
        self.toolbar = self.CreateToolBar(_style)

        if sys.platform == 'win32' or sys.platform.startswith('linux'):
            if self.appPrefs['largeIcons']:
                toolbarSize = 32
            else:
                toolbarSize = 16
        else:
            # mac: 16 either doesn't work, or looks really bad with wx3
            toolbarSize = 128

        self.toolbar.SetToolBitmapSize((toolbarSize, toolbarSize))
        rc = self.paths['resources']
        join = os.path.join
        PNG = wx.BITMAP_TYPE_PNG
        size = toolbarSize
        newBmp = wx.Bitmap(join(rc, 'filenew%i.png' % size), PNG)
        openBmp = wx.Bitmap(join(rc, 'fileopen%i.png' % size), PNG)
        saveBmp = wx.Bitmap(join(rc, 'filesave%i.png' % size), PNG)
        saveAsBmp = wx.Bitmap(join(rc, 'filesaveas%i.png' % size), PNG)
        undoBmp = wx.Bitmap(join(rc, 'undo%i.png' % size), PNG)
        redoBmp = wx.Bitmap(join(rc, 'redo%i.png' % size), PNG)
        stopBmp = wx.Bitmap(join(rc, 'stop%i.png' % size), PNG)
        runBmp = wx.Bitmap(join(rc, 'run%i.png' % size), PNG)
        preferencesBmp = wx.Bitmap(join(rc, 'preferences%i.png' % size), PNG)
        monitorsBmp = wx.Bitmap(join(rc, 'monitors%i.png' % size), PNG)
        colorpickerBmp = wx.Bitmap(join(rc, 'color%i.png' % size), PNG)

        # show key-bindings in tool-tips in an OS-dependent way
        if sys.platform == 'darwin':
            ctrlKey = 'Cmd+'
        else:
            ctrlKey = 'Ctrl+'
        tb = self.toolbar
        key = _translate("New [%s]") % self.app.keys['new']
        item = tb.AddSimpleTool(wx.ID_ANY, newBmp,
                         key.replace('Ctrl+', ctrlKey),
                         _translate("Create new python file"))
        tb.Bind(wx.EVT_TOOL, self.fileNew, id=item.GetId())
        key = _translate("Open [%s]") % self.app.keys['open']
        item = tb.AddSimpleTool(wx.ID_ANY, openBmp,
                         key.replace('Ctrl+', ctrlKey),
                         _translate("Open an existing file"))
        tb.Bind(wx.EVT_TOOL, self.fileOpen, id=item.GetId())
        key = _translate("Save [%s]") % self.app.keys['save']
        self.IDs.cdrBtnSave = tb.AddSimpleTool(wx.ID_ANY, saveBmp,
                         key.replace('Ctrl+', ctrlKey),
                         _translate("Save current file")).GetId()
        tb.EnableTool(self.IDs.cdrBtnSave, False)
        tb.Bind(wx.EVT_TOOL, self.fileSave, id=self.IDs.cdrBtnSave)
        key = _translate("Save As... [%s]") % self.app.keys['saveAs']
        item = tb.AddSimpleTool(wx.ID_ANY, saveAsBmp,
                         key.replace('Ctrl+', ctrlKey),
                         _translate("Save current python file as..."))
        tb.Bind(wx.EVT_TOOL, self.fileSaveAs, id=item.GetId())
        key = _translate("Undo [%s]") % self.app.keys['undo']
        self.IDs.cdrBtUndo = tb.AddSimpleTool(wx.ID_ANY, undoBmp,
                         key.replace('Ctrl+', ctrlKey),
                         _translate("Undo last action")).GetId()
        tb.Bind(wx.EVT_TOOL, self.undo, id=self.IDs.cdrBtUndo)
        key = _translate("Redo [%s]") % self.app.keys['redo']
        self.IDs.cdrBtRedo = tb.AddSimpleTool(wx.ID_ANY, redoBmp,
                         key.replace('Ctrl+', ctrlKey),
                         _translate("Redo last action")).GetId()
        tb.Bind(wx.EVT_TOOL, self.redo, id=self.IDs.cdrBtRedo)
        tb.AddSeparator()
        tb.AddSeparator()
        item = tb.AddSimpleTool(wx.ID_ANY, preferencesBmp,
                         _translate("Preferences"),
                         _translate("Application preferences"))
        tb.Bind(wx.EVT_TOOL, self.app.showPrefs, id=item.GetId())
        item = tb.AddSimpleTool(wx.ID_ANY, monitorsBmp,
                         _translate("Monitor Center"),
                         _translate("Monitor settings and calibration"))
        tb.Bind(wx.EVT_TOOL, self.app.openMonitorCenter, id=item.GetId())
        item = tb.AddSimpleTool(wx.ID_ANY, colorpickerBmp,
                         _translate("Color Picker -> clipboard"),
                         _translate("Color Picker -> clipboard"))
        tb.Bind(wx.EVT_TOOL, self.app.colorPicker, id=item.GetId())
        self.toolbar.AddSeparator()
        self.toolbar.AddSeparator()
        key = _translate("Run [%s]") % self.app.keys['runScript']
        self.IDs.cdrBtnRun = self.toolbar.AddSimpleTool(wx.ID_ANY, runBmp,
                                   key.replace('Ctrl+', ctrlKey),
                                   _translate("Run current script")).GetId()
        self.toolbar.Bind(wx.EVT_TOOL, self.runFile, id=self.IDs.cdrBtnRun)
        key = _translate("Stop [%s]") % self.app.keys['stopScript']
        self.IDs.cdrBtnStop = self.toolbar.AddSimpleTool(wx.ID_ANY, stopBmp,
                                   key.replace('Ctrl+', ctrlKey),
                                   _translate("Stop current script")).GetId()
        tb.Bind(wx.EVT_TOOL, self.stopFile, id=self.IDs.cdrBtnStop)
        tb.EnableTool(self.IDs.cdrBtnStop, False)
        tb.Realize()

    def onIdle(self, event):
        # check the script outputs to see if anything has been written to
        # stdout
        if self.scriptProcess is not None:
            if self.scriptProcess.IsInputAvailable():
                stream = self.scriptProcess.GetInputStream()
                text = stream.read()
                self.outputWindow.write(text)
            if self.scriptProcess.IsErrorAvailable():
                stream = self.scriptProcess.GetErrorStream()
                text = stream.read()
                self.outputWindow.write(text)
        # check if we're in the same place as before
        if hasattr(self.currentDoc, 'GetCurrentPos'):
            pos = self.currentDoc.GetCurrentPos()
            if self._lastCaretPos != pos:
                self.currentDoc.OnUpdateUI(evt=None)
                self._lastCaretPos = pos
        last = self.fileStatusLastChecked
        interval = self.fileStatusCheckInterval
        if time.time() - last > interval and not self.showingReloadDialog:
            if not self.expectedModTime(self.currentDoc):
                self.showingReloadDialog = True
                filename = os.path.basename(self.currentDoc.filename)
                msg = _translate("'%s' was modified outside of PsychoPy:\n\n"
                                 "Reload (without saving)?") % filename
                dlg = dialogs.MessageDialog(self, message=msg, type='Warning')
                if dlg.ShowModal() == wx.ID_YES:
                    self.SetStatusText(_translate('Reloading file'))
                    self.fileReload(event,
                                    filename=self.currentDoc.filename,
                                    checkSave=False)
                self.showingReloadDialog = False
                self.SetStatusText('')
                try:
                    dlg.destroy()
                except Exception:
                    pass
            self.fileStatusLastChecked = time.time()

    def pageChanged(self, event):
        old = event.GetOldSelection()
        new = event.GetSelection()
        self.currentDoc = self.notebook.GetPage(new)
        self.setFileModified(self.currentDoc.UNSAVED)
        self.SetLabel('%s - PsychoPy Coder' % self.currentDoc.filename)
        # todo: reduce redundancy w.r.t OnIdle()
        if not self.expectedModTime(self.currentDoc):
            filename = os.path.basename(self.currentDoc.filename)
            msg = _translate("'%s' was modified outside of PsychoPy:\n\n"
                             "Reload (without saving)?") % filename
            dlg = dialogs.MessageDialog(self, message=msg, type='Warning')
            if dlg.ShowModal() == wx.ID_YES:
                self.SetStatusText(_translate('Reloading file'))
                self.fileReload(event,
                                filename=self.currentDoc.filename,
                                checkSave=False)
                self.setFileModified(False)
            self.SetStatusText('')
            try:
                dlg.destroy()
            except Exception:
                pass

    def filesDropped(self, event):
        fileList = event.GetFiles()
        for filename in fileList:
            if os.path.isfile(filename):
                if filename.lower().endswith('.psyexp'):
                    self.app.newBuilderFrame(filename)
                else:
                    self.setCurrentDoc(filename)

    def OnFindOpen(self, event):
        # open the find dialog if not already open
        if self.findDlg is not None:
            return
        win = wx.Window.FindFocus()
        self.findDlg = wx.FindReplaceDialog(win, self.findData, "Find",
                                            wx.FR_NOWHOLEWORD)
        self.findDlg.Show()

    def OnFindNext(self, event):
        # find the next occurence of text according to last find dialogue data
        if not self.findData.GetFindString():
            self.OnFindOpen(event)
            return
        self.currentDoc.DoFindNext(self.findData, self.findDlg)
        if self.findDlg is not None:
            self.OnFindClose(None)

    def OnFindClose(self, event):
        self.findDlg.Destroy()
        self.findDlg = None

    def OnFileHistory(self, evt=None):
        # get the file based on the menu ID
        fileNum = evt.GetId() - wx.ID_FILE1
        path = self.fileHistory.GetHistoryFile(fileNum)
        self.setCurrentDoc(path)  # load the file
        # add it back to the history so it will be moved up the list
        self.fileHistory.AddFileToHistory(path)

    def gotoLine(self, filename=None, line=0):
        # goto a specific line in a specific file and select all text in it
        self.setCurrentDoc(filename)
        self.currentDoc.EnsureVisible(line)
        self.currentDoc.GotoLine(line)
        endPos = self.currentDoc.GetCurrentPos()

        self.currentDoc.GotoLine(line - 1)
        stPos = self.currentDoc.GetCurrentPos()

        self.currentDoc.SetSelection(stPos, endPos)

    def getOpenFilenames(self):
        """Return the full filename of each open tab"""
        names = []
        for ii in range(self.notebook.GetPageCount()):
            names.append(self.notebook.GetPage(ii).filename)
        return names

    def quit(self, event):
        self.app.quit()

    def checkSave(self):
        """Loop through all open files checking whether they need save
        """
        for ii in range(self.notebook.GetPageCount()):
            doc = self.notebook.GetPage(ii)
            filename = doc.filename
            if doc.UNSAVED:
                self.notebook.SetSelection(ii)  # fetch that page and show it
                # make sure frame is at front
                self.Show(True)
                self.Raise()
                self.app.SetTopWindow(self)
                # then bring up dialog
                msg = _translate('Save changes to %s before quitting?')
                dlg = dialogs.MessageDialog(self, message=msg % filename,
                                            type='Warning')
                resp = dlg.ShowModal()
                sys.stdout.flush()
                dlg.Destroy()
                if resp == wx.ID_CANCEL:
                    return 0  # return, don't quit
                elif resp == wx.ID_YES:
                    self.fileSave()  # save then quit
                elif resp == wx.ID_NO:
                    pass  # don't save just quit
        return 1

    def closeFrame(self, event=None, checkSave=True):
        """Close open windows, update prefs.appData (but don't save)
        and either close the frame or hide it
        """
        if len(self.app.getAllFrames(frameType="builder")) == 0 and sys.platform != 'darwin':
            if not self.app.quitting:
                # send the event so it can be vetoed if neded
                self.app.quit(event)
                return  # app.quit() will have closed the frame already

        # check all files before initiating close of any
        if checkSave and self.checkSave() == 0:
            return 0  # this signals user cancelled

        wasShown = self.IsShown()
        self.Hide()  # ugly to see it close all the files independently

        sys.stdout = self._origStdOut  # discovered during __init__
        sys.stderr = self._origStdErr

        # store current appData
        self.appData['prevFiles'] = []
        currFiles = self.getOpenFilenames()
        for thisFileName in currFiles:
            self.appData['prevFiles'].append(thisFileName)
        # get size and window layout info
        if self.IsIconized():
            self.Iconize(False)  # will return to normal mode to get size info
            self.appData['state'] = 'normal'
        elif self.IsMaximized():
            # will briefly return to normal mode to get size info
            self.Maximize(False)
            self.appData['state'] = 'maxim'
        else:
            self.appData['state'] = 'normal'
        self.appData['auiPerspective'] = self.paneManager.SavePerspective()
        self.appData['winW'], self.appData['winH'] = self.GetSize()
        self.appData['winX'], self.appData['winY'] = self.GetPosition()
        if sys.platform == 'darwin':
            # for some reason mac wxpython <=2.8 gets this wrong (toolbar?)
            self.appData['winH'] -= 39
        self.appData['fileHistory'] = []
        for ii in range(self.fileHistory.GetCount()):
            self.appData['fileHistory'].append(
                self.fileHistory.GetHistoryFile(ii))

        # as of wx3.0 the AUI manager needs to be uninitialised explicitly
        self.paneManager.UnInit()

        self.app.forgetFrame(self)
        self.Destroy()
        self.app.coder = None

    def filePrint(self, event=None):
        pr = Printer()
        docName = self.currentDoc.filename
        text = open(docName, 'r').read()
        pr.Print(text, docName)

    def fileNew(self, event=None, filepath=""):
        self.setCurrentDoc(filepath)

    def fileReload(self, event, filename=None, checkSave=False):
        if filename is None:
            return  # should raise an exception

        docId = self.findDocID(filename)
        if docId == -1:
            return
        doc = self.notebook.GetPage(docId)

        # is the file still there
        if os.path.isfile(filename):
            doc.SetText(open(filename).read().decode('utf8'))
            doc.fileModTime = os.path.getmtime(filename)
            doc.EmptyUndoBuffer()
            doc.Colourise(0, -1)
            doc.UNSAVED = False
        else:
            # file was removed after we found the changes, lets
            # give the user a chance to save his file.
            self.UNSAVED = True

        if doc == self.currentDoc:
            self.toolbar.EnableTool(self.IDs.cdrBtnSave, doc.UNSAVED)

    def findDocID(self, filename):
        # find the ID of the current doc
        for ii in range(self.notebook.GetPageCount()):
            if self.notebook.GetPage(ii).filename == filename:
                return ii
        return -1

    def setCurrentDoc(self, filename, keepHidden=False):
        # check if this file is already open
        docID = self.findDocID(filename)
        readOnlyPref = 'readonly' in self.app.prefs.coder
        readonly = readOnlyPref and self.app.prefs.coder['readonly']
        if docID >= 0:
            self.currentDoc = self.notebook.GetPage(docID)
            self.notebook.SetSelection(docID)
        else:  # create new page and load document
            # if there is only a placeholder document then close it
            if len(self.getOpenFilenames()) == 1:
                if (len(self.currentDoc.GetText()) == 0 and
                        self.currentDoc.filename.startswith('untitled')):
                    self.fileClose(self.currentDoc.filename)

            # create an editor window to put the text in
            p = self.currentDoc = CodeEditor(self.notebook, -1, frame=self,
                                             readonly=readonly)
            # load text from document
            if os.path.isfile(filename):
                with open(filename, 'rU') as f:
                    if PY3:
                        self.currentDoc.SetText(f.read())
                    else:
                        self.currentDoc.SetText(f.read().decode('utf8'))
                    self.currentDoc.newlines = f.newlines
                self.currentDoc.fileModTime = os.path.getmtime(filename)
                self.fileHistory.AddFileToHistory(filename)
            else:
                self.currentDoc.SetText("")
            self.currentDoc.EmptyUndoBuffer()
            if filename.endswith('.py'):
                self.currentDoc.setLexer('python')
            elif filename.endswith('.m'):
                self.currentDoc.setLexer('matlab')
            elif filename.endswith('.sh'):
                self.currentDoc.setLexer('bash')
            elif filename.endswith('.c'):
                self.currentDoc.setLexer('c')
            elif filename.endswith('.html'):
                self.currentDoc.setLexer('html')
            elif filename.endswith('.R'):
                self.currentDoc.setLexer('r')
            elif filename.endswith('.xml'):
                self.currentDoc.setLexer('xml')
            elif filename.endswith('.yaml'):
                self.currentDoc.setLexer('yaml')

            # line numbers in the margin
            self.currentDoc.SetMarginType(1, wx.stc.STC_MARGIN_NUMBER)
            self.currentDoc.SetMarginWidth(1, 32)
            # set name for an untitled document
            if filename == "":
                filename = shortName = 'untitled.py'
                allFileNames = self.getOpenFilenames()
                n = 1
                while filename in allFileNames:
                    filename = shortName = 'untitled%i.py' % n
                    n += 1
            else:
                path, shortName = os.path.split(filename)
            self.notebook.AddPage(p, shortName)
            nbIndex = len(self.getOpenFilenames()) - 1
            if isinstance(self.notebook, wx.Notebook):
                self.notebook.ChangeSelection(nbIndex)
            elif isinstance(self.notebook, aui.AuiNotebook):
                self.notebook.SetSelection(nbIndex)
            self.currentDoc.filename = filename
            self.setFileModified(False)
            self.currentDoc.SetFocus()
        self.SetLabel('%s - PsychoPy Coder' % self.currentDoc.filename)
        if analyseAuto and len(self.getOpenFilenames()) > 0:
            self.SetStatusText(_translate('Analyzing code'))
            self.currentDoc.analyseScript()
            self.SetStatusText('')
        if not keepHidden:
            self.Show()  # if the user had closed the frame it might be hidden
        if readonly:
            self.currentDoc.SetReadOnly(True)

    def fileOpen(self, event=None, filename=None):
        if not filename:
            # get path of current file (empty if current file is '')
            if hasattr(self.currentDoc, 'filename'):
                initPath = os.path.split(self.currentDoc.filename)[0]
            else:
                initPath = ''
            dlg = wx.FileDialog(
                self, message=_translate("Open file ..."),
                defaultDir=initPath, style=wx.OPEN
            )

            if dlg.ShowModal() == wx.ID_OK:
                filename = dlg.GetPath()
                self.SetStatusText(_translate('Loading file'))
            else:
                return -1

        if filename and os.path.isfile(filename):
            if filename.lower().endswith('.psyexp'):
                self.app.newBuilderFrame(fileName=filename)
            else:
                self.setCurrentDoc(filename)
                self.setFileModified(False)

        self.SetStatusText('')
        # self.fileHistory.AddFileToHistory(newPath)  # this is done by
        # setCurrentDoc

    def expectedModTime(self, doc):
        # check for possible external changes to the file, based on
        # mtime-stamps
        if doc is None:
            return True  # we have no file loaded
        # files that don't exist DO have the expected mod-time
        filename = doc.filename
        if not os.path.exists(filename):
            return True
        actualModTime = os.path.getmtime(filename)
        expectedModTime = doc.fileModTime
        if actualModTime != expectedModTime:
            msg = 'File %s modified outside of the Coder (IDE).' % filename
            print(msg)
            return False
        return True

    def fileSave(self, event=None, filename=None, doc=None):
        """Save a ``doc`` with a particular ``filename``.
        If ``doc`` is ``None`` then the current active doc is used.
        If the ``filename`` is ``None`` then the ``doc``'s current filename
        is used or a dlg is presented to get a new filename.
        """
        if self.currentDoc.AutoCompActive():
            self.currentDoc.AutoCompCancel()

        if doc is None:
            doc = self.currentDoc
        if filename is None:
            filename = doc.filename
        if filename.startswith('untitled'):
            self.fileSaveAs(filename)
            # self.setFileModified(False) # done in save-as if saved; don't
            # want here if not saved there
        else:
            # here detect odd conditions, and set failToSave = True to try
            # 'Save-as' rather than 'Save'
            failToSave = False
            if not self.expectedModTime(doc) and os.path.exists(filename):
                msg = _translate("File appears to have been modified outside "
                                 "of PsychoPy:\n   %s\nOK to overwrite?")
                basefile = os.path.basename(doc.filename)
                dlg = dialogs.MessageDialog(self, message=msg % basefile,
                                            type='Warning')
                if dlg.ShowModal() != wx.ID_YES:
                    failToSave = True
                try:
                    dlg.destroy()
                except Exception:
                    pass
            if os.path.exists(filename) and not os.access(filename, os.W_OK):
                msg = _translate("File '%s' lacks write-permission:\n"
                                 "Will try save-as instead.")
                basefile = os.path.basename(doc.filename)
                dlg = dialogs.MessageDialog(self, message=msg % basefile,
                                            type='Info')
                dlg.ShowModal()
                failToSave = True
                try:
                    dlg.destroy()
                except Exception:
                    pass
            try:
                if failToSave:
                    raise IOError
                self.SetStatusText(_translate('Saving file'))
                newlines = None  # system default, os.linesep
                try:
                    # this will fail when doc.newlines was not set (new file)
                    if self.prefs['newlineConvention'] == 'keep':
                        if doc.GetText().lstrip(u'\ufeff').startswith("#!"):
                            # document has shebang (ignore byte-order-marker)
                            newlines = '\n'
                        elif doc.newlines == '\r\n':
                            # document had '\r\n' newline on load
                            newlines = '\r\n'
                        else:
                            # None, \n, tuple
                            newlines = '\n'
                    elif self.prefs['newlineConvention'] == 'dos':
                        newlines = '\r\n'
                    elif self.prefs['newlineConvention'] == 'unix':
                        newlines = '\n'
                except Exception:
                    pass

                with io.open(filename, 'w', encoding='utf-8', newline=newlines) as f:
                    f.write(doc.GetText())
                self.setFileModified(False)
                doc.fileModTime = os.path.getmtime(filename)  # JRG
            except Exception:
                print("Unable to save %s... trying save-as instead." %
                      os.path.basename(doc.filename))
                self.fileSaveAs(filename)

        if analyseAuto and len(self.getOpenFilenames()) > 0:
            self.SetStatusText(_translate('Analyzing current source code'))
            self.currentDoc.analyseScript()
        # reset status text
        self.SetStatusText('')
        self.fileHistory.AddFileToHistory(filename)

    def fileSaveAs(self, event, filename=None, doc=None):
        """Save a ``doc`` with a new ``filename``, after presenting a dlg
        to get a new filename.

        If ``doc`` is ``None`` then the current active doc is used.

        If the ``filename`` is not ``None`` then this will be the initial
        value for the filename in the dlg.
        """
        # cancel autocomplete if active
        if self.currentDoc.AutoCompActive():
            self.currentDoc.AutoCompCancel()

        if doc is None:
            doc = self.currentDoc
            docId = self.notebook.GetSelection()
        else:
            docId = self.findDocID(doc.filename)
        if filename is None:
            filename = doc.filename
        # if we have an absolute path then split it
        initPath, filename = os.path.split(filename)
        # set wildcards; need strings to appear inside _translate
        if sys.platform != 'darwin':
            wildcard = _translate("Python scripts (*.py)|*.py|Text file "
                                  "(*.txt)|*.txt|Any file (*.*)|*.*")
        else:
            wildcard = _translate("Python scripts (*.py)|*.py|Text file "
                                  "(*.txt)|*.txt|Any file (*.*)|*")
        # open dlg
        dlg = wx.FileDialog(
            self, message=_translate("Save file as ..."), defaultDir=initPath,
            defaultFile=filename, style=wx.SAVE, wildcard=wildcard)
        if dlg.ShowModal() == wx.ID_OK:
            newPath = dlg.GetPath()
            # if the file already exists, query whether it should be
            # overwritten (default = yes)
            msg = _translate("File '%s' already exists.\n    OK to overwrite?")
            dlg2 = dialogs.MessageDialog(self, message=msg % newPath,
                                         type='Warning')
            if not os.path.exists(newPath) or dlg2.ShowModal() == wx.ID_YES:
                doc.filename = newPath
                self.fileSave(event=None, filename=newPath, doc=doc)
                path, shortName = os.path.split(newPath)
                self.notebook.SetPageText(docId, shortName)
                self.setFileModified(False)
                # JRG: 'doc.filename' should = newPath = dlg.getPath()
                doc.fileModTime = os.path.getmtime(doc.filename)
                try:
                    dlg2.destroy()
                except Exception:
                    pass
            else:
                print("'Save-as' canceled; existing file NOT overwritten.\n")
        try:  # this seems correct on PC, but can raise errors on mac
            dlg.destroy()
        except Exception:
            pass

    def fileClose(self, event, filename=None, checkSave=True):
        if self.currentDoc is None:
            # so a coder window with no files responds like the builder window
            # to self.keys.close
            self.closeFrame()
            return
        if filename is None:
            filename = self.currentDoc.filename
        self.currentDoc = self.notebook.GetPage(self.notebook.GetSelection())
        if self.currentDoc.UNSAVED and checkSave:
            sys.stdout.flush()
            msg = _translate('Save changes to %s before quitting?') % filename
            dlg = dialogs.MessageDialog(self, message=msg, type='Warning')
            resp = dlg.ShowModal()
            sys.stdout.flush()
            dlg.Destroy()
            if resp == wx.ID_CANCEL:
                return -1  # return, don't quit
            elif resp == wx.ID_YES:
                # save then quit
                self.fileSave(None)
            elif resp == wx.ID_NO:
                pass  # don't save just quit
        # remove the document and its record
        currId = self.notebook.GetSelection()
        # if this was called by AuiNotebookEvent, then page has closed already
        if not isinstance(event, aui.AuiNotebookEvent):
            self.notebook.DeletePage(currId)
            newPageID = self.notebook.GetSelection()
        else:
            newPageID = self.notebook.GetSelection() - 1
        # set new current doc
        if newPageID < 0:
            self.currentDoc = None
            self.SetLabel("PsychoPy v%s (Coder)" % self.app.version)
        else:
            self.currentDoc = self.notebook.GetPage(newPageID)
            # set to current file status
            self.setFileModified(self.currentDoc.UNSAVED)
        # return 1

    def _runFileAsImport(self):
        fullPath = self.currentDoc.filename
        path, scriptName = os.path.split(fullPath)
        importName, ext = os.path.splitext(scriptName)
        # set the directory and add to path
        os.chdir(path)  # try to rewrite to avoid doing chdir in the coder
        sys.path.insert(0, path)

        # update toolbar
        self.toolbar.EnableTool(self.IDs.cdrBtnRun, False)
        self.toolbar.EnableTool(self.IDs.cdrBtnStop, True)

        # do an 'import' on the file to run it
        # delete the sys reference to it (so we think its a new import)
        if importName in sys.modules:
            sys.modules.pop(importName)
        exec('import %s' % (importName))  # or run first time

    def _runFileInDbg(self):
        # setup a debugger and then runFileAsImport
        fullPath = self.currentDoc.filename
        path, scriptName = os.path.split(fullPath)
        #importName, ext = os.path.splitext(scriptName)
        # set the directory and add to path
        os.chdir(path)  # try to rewrite to avoid doing chdir in the coder

        self.db = PsychoDebugger()
        self.db.runcall(self._runFileAsImport)

    def _runFileAsProcess(self):
        fullPath = self.currentDoc.filename
        path, scriptName = os.path.split(fullPath)
        #importName, ext = os.path.splitext(scriptName)
        # set the directory and add to path
        # try to rewrite to avoid doing chdir in the coder; do through
        # wx.Shell?
        os.chdir(path)
        # self is the parent (which will receive an event when the process
        # ends)
        self.scriptProcess = wx.Process(self)
        self.scriptProcess.Redirect()  # catch the stdout/stdin

        if sys.platform == 'win32':
            # the quotes allow file paths with spaces
            command = '"%s" -u "%s"' % (sys.executable, fullPath)
            # self.scriptProcessID = wx.Execute(command, wx.EXEC_ASYNC,
            #    self.scriptProcess)
            self.scriptProcessID = wx.Execute(
                command, wx.EXEC_ASYNC | wx.EXEC_NOHIDE, self.scriptProcess)
        else:
            fullPath = fullPath.replace(' ', '\ ')
            pythonExec = sys.executable.replace(' ', '\ ')
            # the quotes would break a unix system command
            command = '%s -u %s' % (pythonExec, fullPath)
            self.scriptProcessID = wx.Execute(
                command, wx.EXEC_ASYNC, self.scriptProcess)
        self.toolbar.EnableTool(self.IDs.cdrBtnRun, False)
        self.toolbar.EnableTool(self.IDs.cdrBtnStop, True)

    def runFile(self, event):
        """Runs files by one of various methods
        """
        fullPath = self.currentDoc.filename
        filename = os.path.split(fullPath)[1]
        # does the file need saving before running?
        if self.currentDoc.UNSAVED:
            sys.stdout.flush()
            msg = _translate('Save changes to %s before running?') % filename
            dlg = dialogs.MessageDialog(self, message=msg, type='Warning')
            resp = dlg.ShowModal()
            sys.stdout.flush()
            dlg.Destroy()
            if resp == wx.ID_CANCEL:
                return -1  # return, don't run
            elif resp == wx.ID_YES:
                self.fileSave(None)  # save then run
            elif resp == wx.ID_NO:
                pass  # just run

        if sys.platform in ['darwin']:
            # restore normal text color for coder output window (stdout);
            # doesn't fix the issue
            print("\033")
        else:
            print()

        # check syntax by compiling - errors printed (not raised as error)
        try:
            if type(fullPath) == str:
                # py_compile.compile doesn't accept Unicode filename.
                py_compile.compile(fullPath.encode(
                    sys.getfilesystemencoding()), doraise=False)
            else:
                py_compile.compile(fullPath, doraise=False)
        except Exception as e:
            print("Problem compiling: %s" % e)

        # provide a running... message; long fullPath --> no # are displayed
        # unless you add some manually
        print(("##### Running: %s #####" % (fullPath)).center(80, "#"))

        self.ignoreErrors = False
        self.SetEvtHandlerEnabled(False)
        wx.EVT_IDLE(self, None)

        # try to run script
        try:  # try to capture any errors in the script
            if runScripts == 'thread':
                self.thread = ScriptThread(
                    target=self._runFileAsImport, gui=self)
                self.thread.start()
            elif runScripts == 'process':
                self._runFileAsProcess()

            elif runScripts == 'dbg':
                # create a thread and run file as debug within that thread
                self.thread = ScriptThread(target=self._runFileInDbg, gui=self)
                self.thread.start()
            elif runScripts == 'import':
                raise NotImplementedError()
                # simplest possible way, but fragile
                # USING import of scripts (clunky)
                # if importName in sys.modules:  # delete the sys reference to it
                #     sys.modules.pop(importName)
                # exec('import %s' % (importName))  # or run first time

                # NB execfile() would be better doesn't run the import
                # statements properly! functions defined in the script have
                # a separate namespace to the main body of the script(!?)
                # execfile(thisFile)
        # except SystemExit:  # this is used in psychopy.core.quit()
        #     pass
        except Exception:  # report any errors, SystemExit is not caught
            if self.ignoreErrors:
                pass
            else:
                # traceback.print_exc()
                # tb = traceback.extract_tb(sys.last_traceback)
                # for err in tb:
                #    print('%s, line:%i,function:%s\n%s' %tuple(err))
                print('')  # just a new line

        self.SetEvtHandlerEnabled(True)
        wx.EVT_IDLE(self, self.onIdle)

    def stopFile(self, event):
        self.toolbar.EnableTool(self.IDs.cdrBtnRun, True)
        self.toolbar.EnableTool(self.IDs.cdrBtnStop, False)
        self.app.terminateHubProcess()
        if runScripts in ['thread', 'dbg']:
            # killing a debug context doesn't really work on pygame scripts
            # because of the extra
            if runScripts == 'dbg':
                self.db.quit()
            try:
                pygame.display.quit()  # if pygame is running, try to kill it
            except Exception:
                pass
            self.thread.kill()
            # stop listening for errors if the script has ended:
            self.ignoreErrors = False
        elif runScripts == 'process':
            # try to kill it gently first
            success = wx.Kill(self.scriptProcessID, wx.SIGTERM)
            if success[0] != wx.KILL_OK:
                # kill it aggressively
                wx.Kill(self.scriptProcessID, wx.SIGKILL)

    def copy(self, event):
        foc = self.FindFocus()
        foc.Copy()
        # if isinstance(foc, CodeEditor):
        #    self.currentDoc.Copy()  # let the text ctrl handle this
        # elif isinstance(foc, StdOutRich):

    def duplicateLine(self, event):
        self.currentDoc.LineDuplicate()

    def cut(self, event):
        self.currentDoc.Cut()  # let the text ctrl handle this

    def paste(self, event):
        foc = self.FindFocus()
        if hasattr(foc, 'Paste'):
            foc.Paste()

    def undo(self, event):
        self.currentDoc.Undo()

    def redo(self, event):
        self.currentDoc.Redo()

    def commentSelected(self, event):
        self.currentDoc.commentLines()

    def uncommentSelected(self, event):
        self.currentDoc.uncommentLines()

    def foldAll(self, event):
        self.currentDoc.FoldAll()
    # def unfoldAll(self, event):
        # self.currentDoc.ToggleFoldAll(expand = False)

    def setOutputWindow(self, event=None, value=None):
        # show/hide the output window (from the view menu control)
        if value is None:
            value = self.outputChk.IsChecked()
        if value:
            # show the pane
            self.prefs['showOutput'] = True
            self.paneManager.GetPane('Shelf').Show()
            # will we actually redirect the output?
            # don't if we're doing py.tests or we lose the output
            if not self.app.testMode:
                sys.stdout = self.outputWindow
                sys.stderr = self.outputWindow
        else:
            # show the pane
            self.prefs['showOutput'] = False
            self.paneManager.GetPane('Shelf').Hide()
            sys.stdout = self._origStdOut  # discovered during __init__
            sys.stderr = self._origStdErr
        self.app.prefs.saveUserPrefs()  # includes a validation

        self.paneManager.Update()

    def setShowIndentGuides(self, event):
        # show/hide the source assistant (from the view menu control)
        newVal = self.indentGuideChk.IsChecked()
        self.appData['showIndentGuides'] = newVal
        for ii in range(self.notebook.GetPageCount()):
            self.notebook.GetPage(ii).SetIndentationGuides(newVal)

    def setShowWhitespace(self, event):
        newVal = self.showWhitespaceChk.IsChecked()
        self.appData['showWhitespace'] = newVal
        for ii in range(self.notebook.GetPageCount()):
            self.notebook.GetPage(ii).SetViewWhiteSpace(newVal)

    def setShowEOLs(self, event):
        newVal = self.showEOLsChk.IsChecked()
        self.appData['showEOLs'] = newVal
        for ii in range(self.notebook.GetPageCount()):
            self.notebook.GetPage(ii).SetViewEOL(newVal)

    def setSourceAsst(self, event):
        # show/hide the source assistant (from the view menu control)
        if not self.sourceAsstChk.IsChecked():
            self.paneManager.GetPane("SourceAsst").Hide()
            self.prefs['showSourceAsst'] = False
        else:
            self.paneManager.GetPane("SourceAsst").Show()
            self.prefs['showSourceAsst'] = True
        self.paneManager.Update()

    def analyseCodeNow(self, event):
        self.SetStatusText(_translate('Analyzing code'))
        if self.currentDoc is not None:
            self.currentDoc.analyseScript()
        else:
            # todo: add _translate()
            txt = 'Open a file from the File menu, or drag one onto this app, or open a demo from the Help menu'
            print(txt)

        self.SetStatusText(_translate('ready'))

    # def setAnalyseAuto(self, event):
        # set autoanalysis (from the check control in the tools menu)
        # if self.analyseAutoChk.IsChecked():
        #    self.prefs['analyseAuto']=True
        # else:
        #    self.prefs['analyseAuto']=False

    def loadDemo(self, event):
        self.setCurrentDoc(self.demos[event.GetId()])

    def tabKeyPressed(self, event):
        # if several chars are selected then smartIndent
        # if we're at the start of the line then smartIndent
        if self.currentDoc.shouldTrySmartIndent():
            self.smartIndent(event=None)
        else:
            # self.currentDoc.CmdKeyExecute(wx.stc.STC_CMD_TAB)
            pos = self.currentDoc.GetCurrentPos()
            self.currentDoc.InsertText(pos, '\t')
            self.currentDoc.SetCurrentPos(pos + 1)
            self.currentDoc.SetSelection(pos + 1, pos + 1)

    def smartIndent(self, event):
        self.currentDoc.smartIndent()

    def indent(self, event):
        self.currentDoc.indentSelection(4)

    def dedent(self, event):
        self.currentDoc.indentSelection(-4)

    def setFileModified(self, isModified):
        # changes the document flag, updates save buttons
        self.currentDoc.UNSAVED = isModified
        # disabled when not modified
        self.toolbar.EnableTool(self.IDs.cdrBtnSave, isModified)
        # self.fileMenu.Enable(self.fileMenu.FindItem('&Save\tCtrl+S"'),
        #     isModified)

    def onProcessEnded(self, event):
        # this is will check the stdout and stderr for any last messages
        self.onIdle(event=None)
        self.scriptProcess = None
        self.scriptProcessID = None
        self.toolbar.EnableTool(self.IDs.cdrBtnRun, True)
        self.toolbar.EnableTool(self.IDs.cdrBtnStop, False)

    def onURL(self, evt):
        """decompose the URL of a file and line number"""
        # "C:\Program Files\wxPython2.8 Docs and Demos\samples\hangman\hangman.py"
        tmpFilename, tmpLineNumber = evt.GetString().rsplit('", line ', 1)
        filename = tmpFilename.split('File "', 1)[1]
        lineNumber = int(tmpLineNumber.split(',')[0])
        self.gotoLine(filename, lineNumber)

    def onUnitTests(self, evt=None):
        """Show the unit tests frame
        """
        if self.unitTestFrame:
            self.unitTestFrame.Raise()
        else:
            self.unitTestFrame = UnitTestFrame(app=self.app)
        # UnitTestFrame.Show()<|MERGE_RESOLUTION|>--- conflicted
+++ resolved
@@ -1517,7 +1517,6 @@
                     _translate("Close current python file"))
         self.Bind(wx.EVT_MENU, self.fileNew, id=wx.ID_NEW)
         self.Bind(wx.EVT_MENU, self.fileOpen, id=wx.ID_OPEN)
-        self.Bind(wx.EVT_MENU, self.fileOpen, id=wx.ID_OPEN)
         self.Bind(wx.EVT_MENU, self.fileSave, id=wx.ID_SAVE)
         self.Bind(wx.EVT_MENU, self.fileSaveAs, id=wx.ID_SAVEAS)
         self.Bind(wx.EVT_MENU, self.fileClose, id=wx.ID_CLOSE)
@@ -1671,12 +1670,7 @@
                                    _translate("&Indentation guides\t%s") % key,
                                    hint)
         self.indentGuideChk.Check(self.appData['showIndentGuides'])
-<<<<<<< HEAD
-        self.Bind(wx.EVT_MENU, self.setShowIndentGuides, id=item.GetId())
-=======
-        wx.EVT_MENU(self, self.indentGuideChk.GetId(),
-                    self.setShowIndentGuides)
->>>>>>> b5f2d164
+        self.Bind(wx.EVT_MENU, self.setShowIndentGuides, self.indentGuideChk)
         # whitespace
         key = keyCodes['toggleWhitespace']
         hint = _translate("Show whitespace characters in the code")
@@ -1684,11 +1678,7 @@
                                    _translate("&Whitespace\t%s") % key,
                                    hint)
         self.showWhitespaceChk.Check(self.appData['showWhitespace'])
-<<<<<<< HEAD
-        self.Bind(wx.EVT_MENU, self.setShowWhitespace, id=item.GetId())
-=======
-        wx.EVT_MENU(self, self.showWhitespaceChk.GetId(), self.setShowWhitespace)
->>>>>>> b5f2d164
+        self.Bind(wx.EVT_MENU, self.setShowWhitespace, self.showWhitespaceChk)
         # EOL markers
         key = keyCodes['toggleEOLs']
         hint = _translate("Show End Of Line markers in the code")
