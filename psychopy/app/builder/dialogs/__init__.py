--- conflicted
+++ resolved
@@ -627,339 +627,6 @@
         if self.__class__ != DlgExperimentProperties:
             self.mainSizer.Add(self.ctrls,  # ctrls is the notebook of params
                                proportion=1, flag=wx.EXPAND | wx.ALL, border=5)
-<<<<<<< HEAD
-        # Sort category names
-        allCategNames = sorted(categs)
-        firstCategs = ['Basic', 'Layout', 'Appearance', 'Formatting', 'Texture']
-        lastCategs = ['Data', 'Custom', 'Hardware', 'Testing']
-        bonusCategs = [nm for nm in allCategNames if nm not in firstCategs+lastCategs]
-        categNames = [nm for nm in firstCategs if nm in allCategNames] \
-                     + bonusCategs \
-                     + [nm for nm in lastCategs if nm in allCategNames]
-
-        categLabel = {'Basic': _translate('Basic'),
-                      'Color': _translate('Color'),
-                      'Layout': _translate('Layout'),
-                      'Data': _translate('Data'),
-                      'Screen': _translate('Screen'),
-                      'Dots': _translate('Dots'),
-                      'Grating': _translate('Grating'),
-                      'Advanced': _translate('Advanced'),
-                      'Custom': _translate('Custom'),
-                      'Carrier': _translate('Carrier'),
-                      'Envelope': _translate('Envelope'),
-                      'Appearance': _translate('Appearance'),
-                      'Save': _translate('Save'),
-                      'Online':_translate('Online'),
-                      'Testing':_translate('Testing'),
-                      'Audio':_translate('Audio'),
-                      'Format':_translate('Format'),
-                      'Formatting':_translate('Formatting'),
-                      'Texture':_translate('Texture'),
-                      'Timing':_translate('Timing'),
-                      'Playback':_translate('Playback'),
-                      'Hardware':_translate('Hardware'),
-                      'Interface':_translate('Interface')}
-        for categName in categNames:
-            theseParams = categs[categName]
-            page = wx.Panel(self.ctrls, -1)
-            page.app = self.app
-            ctrls = self.addCategoryOfParams(theseParams, parent=page)
-            if categName in categLabel:
-                cat = categLabel[categName]
-            else:
-                cat = categName
-            self.ctrls.AddPage(page, cat)
-            # so the validator finds this set of controls
-            self.panels.append(page)
-            if 'customize_everything' in self.params:
-                if self.params['customize_everything'].val.strip():
-                    # set focus to the custom panel
-                    page.SetFocus()
-                    self.ctrls.SetSelection(self.ctrls.GetPageCount() - 1)
-            else:
-                self.ctrls.GetPage(0).SetFocus()
-                self.ctrls.SetSelection(0)
-                if hasattr(self, 'paramCtrls'):
-                    if 'name' in self.paramCtrls:
-                        self.paramCtrls['name'].valueCtrl.SetFocus()
-                    if 'expName' in self.paramCtrls:
-                        # ExperimentSettings has expName instead
-                        self.paramCtrls['expName'].valueCtrl.SetFocus()
-            page.SetSizerAndFit(ctrls)
-            page.SetAutoLayout(True)
-        self.SetSizerAndFit(self.mainSizer)
-        #set up callbacks for any dependent params to update others
-        for thisDepend in self.depends:
-            paramName = thisDepend['dependsOn']
-            paramCtrl = self.paramCtrls[paramName]  # hint : ParamCtrl
-            paramCtrl.setChangesCallback(self.checkDepends)
-        self.checkDepends()
-
-    def checkDepends(self, event=None):
-        """Checks the relationships between params that depend on each other
-
-        Dependencies are a list of dicts like this (as in BaseComponent):
-        {"dependsOn": "shape",
-         "condition": "=='n vertices",
-         "param": "n vertices",
-         "true": "Enable",  # what to do with param if condition is True
-         "false": "Disable",  # permitted: hide, show, enable, disable
-        }"""
-        for thisDep in self.depends:
-            dependentCtrls = self.paramCtrls[thisDep['param']]
-            dependencyCtrls = self.paramCtrls[thisDep['dependsOn']]
-            condString = "dependencyCtrls.getValue() {}".format(thisDep['condition'])
-            if eval(condString):
-                action = thisDep['true']
-            else:
-                action = thisDep['false']
-            if action == "hide":
-                dependentCtrls.setVisible(False)
-            elif action == "show":
-                dependentCtrls.setVisible(True)
-            else:
-                # if action is "enable" then do ctrl.Enable() etc
-                for ctrlName in ['valueCtrl', 'nameCtrl', 'updatesCtrl']:
-                    # disable/enable all parts of the control
-                    if hasattr(dependentCtrls, ctrlName):
-                        evalStr = ("dependentCtrls.{}.{}()"
-                                   .format(ctrlName, action.title()))
-                        eval(evalStr)
-            for child in self.ctrls.GetChildren():
-                sizer = child.GetSizer()
-                sizer.SetEmptyCellSize((0, 0))
-                sizer.Layout()
-                sizer.Fit(child)
-            self.mainSizer.Layout()
-            self.Fit()
-            self.Refresh()
-
-    def addCategoryOfParams(self, paramNames, parent):
-        """Add all the params for a single category
-        (after its tab has been created)
-        """
-        # create the sizers to fit the params and set row to zero
-        sizer = wx.GridBagSizer(vgap=0, hgap=0)
-        currRow = 0
-        # does the dlg need an 'updates' row (do any params use it?)
-        self.useUpdates = False
-
-        # create a header row of titles
-        size = wx.Size(1.5 * self.dpi, -1)
-        if self.suppressTitles:
-            sizer.Add(wx.StaticText(parent, -1, '', size=size,
-                                    style=wx.ALIGN_CENTER), (currRow, 0))
-        else:
-            sizer.Add(wx.StaticText(parent, -1, 'Parameter', size=size,
-                                    style=wx.ALIGN_CENTER), (currRow, 0))
-            sizer.Add(wx.StaticText(parent, -1, 'Value', size=size,
-                                    style=wx.ALIGN_CENTER), (currRow, 1))
-            # self.sizer.Add(wx.StaticText(self,-1,'Value Type',size=size,
-            #   style=wx.ALIGN_CENTER),(currRow,3))
-            sizer.Add(wx.StaticText(parent, -1, 'Updates', size=size,
-                                    style=wx.ALIGN_CENTER), (currRow, 2))
-            currRow += 1
-            sizer.Add(wx.StaticLine(parent, size=wx.Size(100, 20)),
-                      (currRow, 0), (1, 2), wx.ALIGN_CENTER | wx.EXPAND)
-        currRow += 1
-
-        # get all params and sort
-        remaining = copy.copy(paramNames)
-
-        # start with the name (always)
-        if 'name' in remaining:
-            self.addParam('name', parent, sizer, currRow)
-            currRow += 1
-            remaining.remove('name')
-            if 'name' in self.order:
-                self.order.remove('name')
-            currRow += 1
-        # add start/stop info
-        if 'startType' in remaining:
-            remaining, currRow = self.addStartStopCtrls(remaining,
-                                                        parent, sizer,
-                                                        currRow)
-        currRow += 1
-        # loop through the prescribed order (the most important?)
-        self.order = list(dict.fromkeys(self.order)) # Remove any duplicates, keep only the first instance
-        for fieldName in self.order:
-            if fieldName not in paramNames:
-                continue  # skip advanced params
-            self.addParam(fieldName, parent, sizer, currRow,
-                          valType=self.params[fieldName].valType)
-            currRow += 1
-            remaining.remove(fieldName)
-        # add any params that weren't specified in the order
-        for fieldName in remaining:
-            self.addParam(fieldName, parent, sizer, currRow,
-                          valType=self.params[fieldName].valType)
-            currRow += 1
-        sizer.AddGrowableCol(1)
-        return sizer
-
-    def addStartStopCtrls(self, remaining, parent, sizer, currRow):
-        """Add controls for startType, startVal, stopType, stopVal
-        remaining refers to
-        """
-        # Start point
-        startTypeParam = self.params['startType']
-        startValParam = self.params['startVal']
-        # create label
-        label = wx.StaticText(parent, -1, _translate('Start'),
-                              style=wx.ALIGN_CENTER)
-        labelEstim = wx.StaticText(parent, -1,
-                                   _translate('Expected start (s)'),
-                                   style=wx.ALIGN_CENTER)
-        labelEstim.SetForegroundColour('gray')
-        # the method to be used to interpret this start/stop
-        _choices = list(map(_translate, startTypeParam.allowedVals))
-        self.startTypeCtrl = wx.Choice(parent, choices=_choices)
-        self.startTypeCtrl.SetStringSelection(_translate(startTypeParam.val))
-        msg = self.params['startType'].hint
-        self.startTypeCtrl.SetToolTip(wx.ToolTip(_translate(msg)))
-        # the value to be used as the start/stop
-        _start = str(startValParam.val)
-        self.startValCtrl = wx.TextCtrl(parent, -1, _start)
-        msg = self.params['startVal'].hint
-        self.startValCtrl.SetToolTip(wx.ToolTip(_translate(msg)))
-        # the value to estimate start/stop if not numeric
-        _est = str(self.params['startEstim'].val)
-        self.startEstimCtrl = wx.TextCtrl(parent, -1, _est)
-        msg = self.params['startEstim'].hint
-        self.startEstimCtrl.SetToolTip(wx.ToolTip(_translate(msg)))
-        # add the controls to a new line
-        startSizer = wx.BoxSizer(orient=wx.HORIZONTAL)
-        startSizer.Add(self.startTypeCtrl)
-        startSizer.Add(self.startValCtrl, 1, flag=wx.EXPAND)
-        startEstimSizer = wx.BoxSizer(orient=wx.HORIZONTAL)
-        startEstimSizer.Add(labelEstim,
-                            flag=wx.ALIGN_CENTRE_VERTICAL | wx.ALIGN_LEFT)
-        startEstimSizer.Add(self.startEstimCtrl, flag=wx.ALIGN_BOTTOM)
-        startAllCrtlSizer = wx.BoxSizer(orient=wx.VERTICAL)
-        startAllCrtlSizer.Add(startSizer, flag=wx.EXPAND)
-        startAllCrtlSizer.Add(startEstimSizer)
-        sizer.Add(label, (currRow, 0), (1, 1))
-        # add our new row
-        sizer.Add(startAllCrtlSizer, (currRow, 1), (1, 1), border=6, flag=wx.EXPAND | wx.ALL)
-        currRow += 1
-        remaining.remove('startType')
-        remaining.remove('startVal')
-        remaining.remove('startEstim')
-
-        # Stop point
-        stopTypeParam = self.params['stopType']
-        stopValParam = self.params['stopVal']
-        # create label
-        label = wx.StaticText(parent, -1, _translate('Stop'),
-                              style=wx.ALIGN_CENTER)
-        labelEstim = wx.StaticText(parent, -1,
-                                   _translate('Expected duration (s)'),
-                                   style=wx.ALIGN_CENTER)
-        labelEstim.SetForegroundColour('gray')
-        # the method to be used to interpret this start/stop
-        _choices = list(map(_translate, stopTypeParam.allowedVals))
-        self.stopTypeCtrl = wx.Choice(parent, choices=_choices)
-        self.stopTypeCtrl.SetStringSelection(_translate(stopTypeParam.val))
-        msg = self.params['stopType'].hint
-        self.stopTypeCtrl.SetToolTip(wx.ToolTip(_translate(msg)))
-        # the value to be used as the start/stop
-        self.stopValCtrl = wx.TextCtrl(parent, -1, str(stopValParam.val))
-        msg = self.params['stopVal'].hint
-        self.stopValCtrl.SetToolTip(wx.ToolTip(_translate(msg)))
-        # the value to estimate start/stop if not numeric
-        _est = str(self.params['durationEstim'].val)
-        self.durationEstimCtrl = wx.TextCtrl(parent, -1, _est)
-        msg = self.params['durationEstim'].hint
-        self.durationEstimCtrl.SetToolTip(wx.ToolTip(_translate(msg)))
-        # add the controls to a new line
-        stopSizer = wx.BoxSizer(orient=wx.HORIZONTAL)
-        stopSizer.Add(self.stopTypeCtrl)
-        stopSizer.Add(self.stopValCtrl, 1, flag=wx.EXPAND)
-        stopEstimSizer = wx.BoxSizer(orient=wx.HORIZONTAL)
-        stopEstimSizer.Add(labelEstim, flag=wx.ALIGN_CENTRE_VERTICAL)
-        stopEstimSizer.Add(self.durationEstimCtrl,
-                           flag=wx.ALIGN_CENTRE_VERTICAL)
-        stopAllCrtlSizer = wx.BoxSizer(orient=wx.VERTICAL)
-        stopAllCrtlSizer.Add(stopSizer, flag=wx.EXPAND)
-        stopAllCrtlSizer.Add(stopEstimSizer)
-        sizer.Add(label, (currRow, 0), (1, 1))
-        # add our new row
-        sizer.Add(stopAllCrtlSizer, (currRow, 1), (1, 1), border=6, flag=wx.EXPAND | wx.ALL)
-        currRow += 1
-        remaining.remove('stopType')
-        remaining.remove('stopVal')
-        remaining.remove('durationEstim')
-
-        # use monospace font to signal code:
-        self.checkCodeWanted(self.startValCtrl)
-        self.startValCtrl.Bind(wx.EVT_KEY_UP, self.checkCodeWanted)
-        self.startValCtrl.SetValidator(CodeSnippetValidator('startVal'))
-        self.startValCtrl.Bind(wx.EVT_KEY_UP, self.doValidate)
-        self.checkCodeWanted(self.stopValCtrl)
-        self.stopValCtrl.Bind(wx.EVT_KEY_UP, self.checkCodeWanted)
-        self.stopValCtrl.SetValidator(CodeSnippetValidator('stopVal'))
-        self.stopValCtrl.Bind(wx.EVT_KEY_UP, self.doValidate)
-
-        return remaining, currRow
-
-    def addParam(self, fieldName, parent, sizer, currRow, advanced=False,
-                 valType=None):
-        """Add a parameter to the basic sizer
-        """
-        param = self.params[fieldName]
-        if param.label not in [None, '']:
-            label = param.label
-        else:
-            label = fieldName
-        ctrls = ParamCtrls(dlg=self, parent=parent, label=label,
-                           fieldName=fieldName, param=param,
-                           advanced=advanced, appPrefs=self.app.prefs)
-        self.paramCtrls[fieldName] = ctrls
-        if fieldName == 'name':
-            ctrls.valueCtrl.Bind(wx.EVT_KEY_UP, self.doValidate)
-            ctrls.valueCtrl.SetFocus()
-        elif isinstance(ctrls.valueCtrl, (wx.TextCtrl, CodeBox)):
-            ctrls.valueCtrl.Bind(wx.EVT_KEY_UP, self.doValidate)
-
-        # add the controls to the sizer
-        _flag = wx.ALL | wx.ALIGN_CENTER_VERTICAL
-        sizer.Add(ctrls.nameCtrl, (currRow, 0), border=6, flag=_flag)
-        if ctrls.updateCtrl:
-            sizer.Add(ctrls.updateCtrl, (currRow, 2), border=6, flag=_flag)
-        if ctrls.typeCtrl:
-            sizer.Add(ctrls.typeCtrl, (currRow, 3), border=6, flag=_flag)
-        # different flag for the value control (expand)
-        _flag = wx.EXPAND | wx.ALL
-        if hasattr(ctrls.valueCtrl, '_szr'):
-            sizer.Add(ctrls.valueCtrl._szr, (currRow, 1), border=6, flag=_flag)
-        else:
-            sizer.Add(ctrls.valueCtrl, (currRow, 1), border=6, flag=_flag)
-
-        # use monospace font to signal code:
-        if fieldName != 'name' and hasattr(ctrls.valueCtrl, 'GetFont'):
-            if self.params[fieldName].valType == 'code':
-                try:
-                    ctrls.valueCtrl.SetFont(self.app._codeFont)
-                except:
-                    logging.error("Failed to set font {}"
-                                  .format(self.app._codeFont))
-            elif self.params[fieldName].valType == 'str':
-                ctrls.valueCtrl.Bind(wx.EVT_KEY_UP, self.checkCodeWanted)
-                try:
-                    self.checkCodeWanted(ctrls.valueCtrl)
-                except Exception:
-                    pass
-
-        if param.inputType == 'multi':
-            sizer.AddGrowableRow(currRow)
-            ctrls.valueCtrl.Bind(wx.EVT_KEY_UP, self.doValidate)
-        elif param.inputType in ['fileList', 'multiChoice']:
-            sizer.AddGrowableRow(currRow)  # doesn't seem to work though
-        elif fieldName == 'Monitor':
-            ctrls.valueCtrl.Bind(wx.EVT_RIGHT_DOWN, self.openMonitorCenter)
-=======
->>>>>>> 64676c57
 
         self.SetSizerAndFit(self.mainSizer)
 
