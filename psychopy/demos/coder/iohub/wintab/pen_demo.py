--- conflicted
+++ resolved
@@ -5,12 +5,8 @@
 installed Wintab compatible device running on Windows.
 (Wacom digital pen, MS Surface v1 or v2, ...)
 """
-<<<<<<< HEAD
-import time, os
-=======
 import os
 import time
->>>>>>> be6c2592
 
 import _wintabgraphics as wintabgraphics
 from psychopy import core, visual
