--- conflicted
+++ resolved
@@ -45,17 +45,9 @@
     largeIcons = boolean(default='True')
     # what windows to display when PsychoPy starts
     defaultView = option('last', 'builder', 'coder', 'both', default='last')
-<<<<<<< HEAD
-    # will reset site & key prefs to defaults immediately
+    # reset preferences to defaults on next restart of PsychoPy
     resetSitePrefs = boolean(default='False')
     # save any unsaved prefences before closing the window
-=======
-    # best leave this mysterious setting as 'process'
-    runScripts = option('process', 'thread', 'inline', default='process')
-    # reset preferences to defaults on next restart of PsychoPy
-    resetPrefs = boolean(default='False') # default must be False!
-    # save any unsaved preferences before closing the window
->>>>>>> c16048f9
     autoSavePrefs = boolean(default='False')
     # enable features for debugging PsychoPy itself, including unit-tests
     debugMode = boolean(default='False')
