import sys
import os
import time
import re

from psychopy import logging, exceptions
from psychopy.constants import (PLAYING, PAUSED, FINISHED, STOPPED,
                                NOT_STARTED)
from psychopy.exceptions import SoundFormatError
from ._base import _SoundBase, HammingWindow

import sounddevice as sd
import soundfile as sf

import numpy as np

travisCI = bool(str(os.environ.get('TRAVIS')).lower() == 'true')
logging.console.setLevel(logging.INFO)

logging.info("Loaded SoundDevice with {}".format(sd.get_portaudio_version()[1]))


def init(rate=44100, stereo=True, buffer=128):
    pass  # for compatibility with other backends


def getDevices(kind=None):
    """Returns a dict of dict of audio devices of sepcified `kind`

    The dict keys are names and items are dicts of properties
    """
    devs = {}
    if travisCI:  # travis-CI testing does not have a sound device
        return devs
    else:
        allDevs = sd.query_devices(kind=kind)
    # annoyingly query_devices is a DeviceList or a dict depending on number
    if type(allDevs)==dict:
        allDevs = [allDevs]
    for ii, dev in enumerate(allDevs):
        devs[dev['name']] = dev
        dev['id'] = ii
    return devs

# these will be controlled by sound.__init__.py
defaultInput = None
defaultOutput = None

def getStreamLabel(sampleRate, channels, blockSize):
    """Returns the string repr of the stream label
    """
    return "{}_{}_{}".format(sampleRate, channels, blockSize)


class _StreamsDict(dict):
    """Keeps track of what streams have been created. On OS X we can have
    multiple streams under portaudio but under windows we can only have one.

    use the instance `streams` rather than creating a new instance of this
    """

    def getStream(self, sampleRate, channels, blockSize):
        """Gets a stream of exact match or returns a new one
        (if possible for the current operating system)
        """
        # if the query looks flexible then try getSimilar
        if channels == -1 or blockSize == -1:
            return self._getSimilar(sampleRate,
                                    channels=channels,
                                    blockSize=blockSize)
        else:
            return self._getStream(sampleRate,
                                   channels=channels,
                                   blockSize=blockSize)

    def _getSimilar(self, sampleRate, channels=-1, blockSize=-1):
        """Do we already have a compatible stream?

        Many sounds can allow channels and blocksize to change but samplerate
        is generally fixed. Any values set to -1 above will be flexible. Any
        values set to an alternative number will be fixed

        usage:

            label, stream = streams._getSimilar(sampleRate=44100,  # must match
                                               channels=-1,  # any
                                               blockSize=-1)  # wildcard
        """
        label = getStreamLabel(sampleRate, channels, blockSize)
        # replace -1 with any regex integer
        simil = re.compile(label.replace("-1", r"[-+]?(\d+)"))  # I hate REGEX!
        for thisFormat in self.keys():
            if simil.match(thisFormat):  # we found a close-enough match
                return thisFormat, self[thisFormat]
        # if we've been given values in each place then create stream
        if (sampleRate not in [None, -1, 0] and
                channels not in [None, -1] and
                blockSize not in [None, -1]):
            return self._getStream(sampleRate, channels, blockSize)

    def _getStream(self, sampleRate, channels, blockSize):
        """Strict check for this format or create new
        """
        label = getStreamLabel(sampleRate, channels, blockSize)
        # try to retrieve existing stream of that name
        if label in self.keys():
            pass
        # on some systems more than one stream isn't supported so check
        elif sys.platform == 'win32' and len(self):
            raise exceptions.SoundFormatError(
                "Tried to create audio stream {} but {} already exists "
                "and {} doesn't support multiple portaudio streams"
                .format(label, self.keys()[0], sys.platform)
                )
        else:
            # create new stream
            self[label] = _SoundStream(sampleRate, channels, blockSize,
                                       device=defaultOutput)
        return label, self[label]



streams = _StreamsDict()


class _SoundStream(object):
    def __init__(self, sampleRate, channels, blockSize,
                 device=None, duplex=False):
        # initialise thread
        self.streams = []
        self.list = []
        # sound stream info
        self.sampleRate = sampleRate
        self.channels = channels
        self.duplex = duplex
        self.blockSize = blockSize
        self.label = getStreamLabel(sampleRate, channels, blockSize)
        if device=='default':
            device=None
        self.sounds = []  # list of dicts for sounds currently playing
        self.takeTimeStamp = False
        self.frameN = 1
        self.frameTimes = range(5)  # DEBUGGING: store the last 5 callbacks
        if not travisCI:  # travis-CI testing does not have a sound device
            self._sdStream = sd.OutputStream(samplerate=sampleRate,
                                             blocksize=self.blockSize,
                                             latency='low',
                                             device=device,
                                             channels=channels,
                                             callback=self.callback)
            self._sdStream.start()
            self.device = self._sdStream.device
            self.latency = self._sdStream.latency
            self.cpu_load = self._sdStream.cpu_load
        self._tSoundRequestPlay = 0

    def callback(self, toSpk, blockSize, timepoint, status):
        """This is a callback for the SoundDevice lib

        fromMic is data from the mic that can be extracted
        toSpk is a numpy array to be populated with data
        blockSize is the number of frames to be included each block
        timepoint has values:
            .currentTime
            .inputBufferAdcTime
            .outputBufferDacTime
        """
        if self.takeTimeStamp and hasattr(self, 'lastFrameTime'):
            logging.info("Entered callback: {} ms after last frame end"
                         .format((time.time()-self.lastFrameTime)*1000))
            logging.info("Entered callback: {} ms after sound start"
                         .format((time.time()-self._tSoundRequestPlay)*1000))
        t0 = time.time()
        self.frameN += 1
        toSpk *= 0  # it starts with the contents of the buffer before
        for thisSound in self.sounds:
            dat = thisSound._nextBlock()  # fetch the next block of data
            if self.channels == 2 and len(dat.shape) == 2:
                toSpk[:len(dat), :] += dat  # add to out stream
            elif self.channels == 2 and len(dat.shape) == 1:
                toSpk[:len(dat), 0] += dat  # add to out stream
                toSpk[:len(dat), 1] += dat  # add to out stream
            elif self.channels == 1 and len(dat.shape) == 2:
                toSpk[:len(dat), :] += dat  # add to out stream
            else:
                toSpk[:len(dat), 0] += dat  # add to out stream
            # check if that was a short block (sound is finished)
            if len(dat) < len(toSpk[:, :]):
                self.sounds.remove(thisSound)
                thisSound._EOS()
            # check if that took a long time
            t1 = time.time()
            if (t1-t0) > 0.001:
                logging.info("buffer_callback took {:.3f}ms that frame"
                             .format((t1-t0)*1000))
        self.frameTimes.pop(0)
        if hasattr(self, 'lastFrameTime'):
            self.frameTimes.append(time.time()-self.lastFrameTime)
        self.lastFrameTime = time.time()
        if self.takeTimeStamp:
            logging.info("Callback durations: {}".format(self.frameTimes))
            logging.info("blocksize = {}".format(blockSize))
            self.takeTimeStamp = False

    def add(self, sound):
        t0 = time.time()
        self.sounds.append(sound)
        logging.info("took {} ms to add".format((time.time()-t0)*1000))

    def remove(self, sound):
        if sound in self.sounds:
            self.sounds.remove(sound)

    def __del__(self):
        if hasattr(self, '_sdStream'):
            if not travisCI:
                self._sdStream.stop()
            del self._sdStream
        sys.stdout.flush()


class SoundDeviceSound(_SoundBase):
    """Play a variety of sounds using the new SoundDevice library
    """
    def __init__(self, value="C", secs=0.5, octave=4, stereo=-1,
                 volume=1.0, loops=0,
                 sampleRate=44100, blockSize=128,
                 preBuffer=-1,
                 hamming=True,
                 startTime=0, stopTime=-1,
                 name='', autoLog=True):
        """
        :param value: note name ("C","Bfl"), filename or frequency (Hz)
        :param secs: duration (for synthesised tones)
        :param octave: which octave to use for note names (4 is middle)
        :param stereo: -1 (auto), True or False
                        to force sounds to stereo or mono
        :param volume: float 0-1
        :param loops: number of loops to play (-1=forever, 0=single repeat)
        :param sampleRate: sample rate for synthesized tones
        :param blockSize: the size of the buffer on the sound card
                         (small for low latency, large for stability)
        :param preBuffer: integer to control streaming/buffering
                           - -1 means store all
                           - 0 (no buffer) means stream from disk
                           - potentially we could buffer a few secs(!?)
        :param hamming: boolean (True to smooth the onset/offset)
        :param startTime: for sound files this controls the start of snippet
        :param stopTime: for sound files this controls the end of snippet
        :param name: string for logging purposes
        :param autoLog: whether to automatically log every change
        """
        self.sound = value
        self.name = name
        self.secs = secs  # for any synthesised sounds (notesand freqs)
        self.octave = octave  # for note name sounds
        self.loops = loops
        self._loopsFinished = 0
        self.volume = volume
        self.startTime = startTime  # for files
        self.stopTime = stopTime  # for files specify thesection to be played
        self.blockSize = blockSize  # can be per-sound unlike other backends
        self.preBuffer = preBuffer
        self.frameN = 0
        self._tSoundRequestPlay = 0
        self.sampleRate = sampleRate
        self.channels = None  # let this be set by stereo
        self.stereo = stereo
        self.duplex = None
        self.autoLog = autoLog
        self.streamLabel = ""
        self.sourceType = 'unknown'  # set to be file, array or freq
        self.sndFile = None
        self.sndArr = None
        self.hamming = hamming
        self._hammingWindow = None  # will be created during setSound

        # setSound (determines sound type)
        self.setSound(value, secs=self.secs, octave=self.octave,
                      hamming=self.hamming)
        self.status = NOT_STARTED

    @property
    def stereo(self):
        return self.__dict__['stereo']

    @stereo.setter
    def stereo(self, val):
        self.__dict__['stereo'] = val
        if val==True:
            self.__dict__['channels'] = 2
        elif val==False:
            self.__dict__['channels'] = 1
        elif val==-1:
            self.__dict__['channels'] = -1

    def setSound(self, value, secs=0.5, octave=4, hamming=None, log=True):
        """Set the sound to be played.

        Often this is not needed by the user - it is called implicitly during
        initialisation.

        :parameters:

            value: can be a number, string or an array:
                * If it's a number between 37 and 32767 then a tone will
                  be generated at that frequency in Hz.
                * It could be a string for a note ('A', 'Bfl', 'B', 'C',
                  'Csh'. ...). Then you may want to specify which octave.
                * Or a string could represent a filename in the current
                  location, or mediaLocation, or a full path combo
                * Or by giving an Nx2 numpy array of floats (-1:1) you can
                  specify the sound yourself as a waveform

            secs: duration (only relevant if the value is a note name or
                a frequency value)

            octave: is only relevant if the value is a note name.
                Middle octave of a piano is 4. Most computers won't
                output sounds in the bottom octave (1) and the top
                octave (8) is generally painful
        """
        # start with the base class method
        _SoundBase.setSound(self, value, secs, octave, hamming, log)
        try:
            label, s = streams.getStream(sampleRate=self.sampleRate,
                                         channels=self.channels,
                                         blockSize=self.blockSize)
        except SoundFormatError as err:
            # try to use something similar (e.g. mono->stereo)
            # then check we have an appropriate stream open
            altern = streams._getSimilar(sampleRate=self.sampleRate,
                                        channels=-1,
                                        blockSize=-1)
            if altern is None:
                raise SoundFormatError(err)
            else:  # safe to extract data
                label, s = altern
            # update self in case it changed to fit the stream
            self.sampleRate = s.sampleRate
            self.channels = s.channels
            self.blockSize = s.blockSize
        self.streamLabel = label

        if hamming is None:
            hamming = self.hamming
        else:
            self.hamming = hamming
        if hamming:
            # 5ms or 15th of stimulus (for short sounds)
            hammDur = min(0.005,  # 5ms
                              self.secs/15.0)  # 15th of stim
            self._hammingWindow = HammingWindow(winSecs=hammDur,
                                                soundSecs=self.secs,
                                                sampleRate=self.sampleRate)

    def _setSndFromFile(self, filename):
        self.sndFile = f = sf.SoundFile(filename)
        self.sourceType = 'file'
        self.sampleRate = f.samplerate
        if self.channels == -1:  # if channels was auto then set to file val
            self.channels = f.channels
        info = sf.info(filename)  # needed for duration?
        # process start time
        if self.startTime and self.startTime > 0:
            startFrame = self.startTime*self.sampleRate
            self.sndFile.seek(int(startFrame))
            self.t = self.startTime
        else:
            self.t = 0
        # process stop time
        if self.stopTime and self.stopTime > 0:
            requestedDur = self.stopTime - self.t
            maxDur = info.duration
            self.duration = min(requestedDur, maxDur)
        else:
            self.duration = info.duration - self.t
        # can now calculate duration in frames
        self.durationFrames = int(round(self.duration*self.sampleRate))
        # are we preloading or streaming?
        if self.preBuffer == 0:
            # no buffer - stream from disk on each call to nextBlock
            pass
        elif self.preBuffer == -1:
            # no buffer - stream from disk on each call to nextBlock
            sndArr = self.sndFile.read(frames=len(self.sndFile))
            self.sndFile.close()
            self._setSndFromArray(sndArr)

    def _setSndFromFreq(self, thisFreq, secs, hamming=True):
        self.freq = thisFreq
        self.secs = secs
        self.sourceType = 'freq'
        self.t = 0
        self.duration = self.secs
        if self.stereo == -1:
            self.stereo = 0

    def _setSndFromArray(self, thisArray):

        self.sndArr = np.asarray(thisArray)
<<<<<<< HEAD
        if thisArray.ndim == 1:
            self.sndArr.shape = [len(thisArray),1]  # make 2D for broadcasting
        print(self.channels == 1, self.sndArr.shape[1] == 1)
        if self.channels == 2 and self.sndArr.shape[1] == 1:  # mono -> stereo
=======
        if self.channels == 2 and thisArray.ndim == 1:
            # make mono sound into stereo
            self.sndArr.shape = [len(thisArray),1]  # give correct N dimensions
>>>>>>> ad4ffdbc
            self.sndArr = self.sndArr.repeat(2,axis=1)
        elif self.sndArr.shape[1] == 1:  # if channels in [-1,1] then pass
            pass
        else:
            self.sndArr = np.asarray(thisArray)
            try:
                self.sndArr.shape = [len(thisArray), 2]
            except ValueError:
                raise ValueError("Failed to format sound with shape {} "
                                 "into sound with channels={}"
                                 .format(self.sndArr.shape, self.channels))

            # is this stereo?
            if self.stereo == -1:  # auto stereo. Try to detect
                if self.sndArr.shape[1]==1:
                    self.stereo = 0
                elif self.sndArr.shape[1]==2:
                    self.stereo = 1
                else:
                    raise IOError("Couldn't determine whether array is "
                                  "stereo. Shape={}".format(self.sndArr.shape))
        self._nSamples = thisArray.shape[0]
        if self.stopTime==-1:
            self.stopTime = self._nSamples/float(self.sampleRate)
        # set to run from the start:
        self.seek(0)
        self.sourceType = "array"

    def play(self, loops=None):
        """Start the sound playing
        """
        if loops is not None and self.loops != loops:
            self.setLoops(loops)
        self.status = PLAYING
        self._tSoundRequestPlay = time.time()
        streams[self.streamLabel].takeTimeStamp = True
        streams[self.streamLabel].add(self)

    def pause(self):
        """Stop the sound but play will continue from here if needed
        """
        self.status = PAUSED
        streams[self.streamLabel].remove(self)

    def stop(self):
        """Stop the sound and return to beginning
        """
        streams[self.streamLabel].remove(self)
        self.seek(0)
        self.status = STOPPED

    def _nextBlock(self):
        framesLeft = int((self.stopTime-self.t)*self.sampleRate)
        nFrames = min(self.blockSize, framesLeft)
        if self.sourceType == 'file' and self.preBuffer == 0:
            # streaming sound block-by-block direct from file
            block = self.sndFile.read(nFrames)
            # TODO: check if we already finished using sndFile?
        elif (self.sourceType == 'file' and self.preBuffer == -1) \
            or self.sourceType == 'array':
            # An array, or a file entirely loaded into an array
            ii = int(round(self.t * self.sampleRate))
            if self.stereo == 1:  # don't treat as boolean. Might be -1
                block = self.sndArr[ii:ii+nFrames, :]
            elif self.stereo == 0:
                block = self.sndArr[ii:ii+nFrames]
            else:
                raise IOError("Unknown stereo type {!r}"
                              .format(self.stereo))
            if ii+nFrames>len(self.sndArr):
                self._EOS()

        elif self.sourceType == 'freq':
            startT = self.t
            stopT = self.t+self.blockSize/float(self.sampleRate)
            xx = np.linspace(
                start=startT*self.freq*2*np.pi,
                stop=stopT*self.freq*2*np.pi,
                num=self.blockSize, endpoint=False
                )
            xx.shape = [self.blockSize, 1]
            block = np.sin(xx)
            # if run beyond our desired t then set to zeros
            if stopT > self.secs:
                tRange = np.linspace(startT, stopT,
                                     num=self.blockSize, endpoint=False)
                block[tRange > self.secs] == 0
                # and inform our EOS function that we finished
                self._EOS()

        else:
            raise IOError("SoundDeviceSound._nextBlock doesn't correctly handle"
                          "{!r} sounds yet".format(self.sourceType))

        if self._hammingWindow:
            thisWin = self._hammingWindow.nextBlock(self.t, self.blockSize)
            if thisWin is not None:
                if len(block)==len(thisWin):
                    block *= thisWin
                elif block.shape[0]==0:
                    pass
                else:
                    block *= thisWin[0:len(block)]

        self.t += self.blockSize/float(self.sampleRate)
        return block

    def seek(self, t):
        self.t = t
        self.frameN = int(round(t * self.sampleRate))
        if self.sndFile and not self.sndFile.closed:
            self.sndFile.seek(self.frameN)

    def _EOS(self):
        """Function called on End Of Stream
        """
        self._loopsFinished += 1
        if self.loops == 0:
            self.stop()
        elif self.loops > 0 and self._loopsFinished >= self.loops:
            self.stop()

        streams[self.streamLabel].remove(self)
        self.status = FINISHED

    @property
    def stream(self):
        """Read-only property returns the the stream on which the sound
        will be played
        """
        return streams[self.streamLabel]<|MERGE_RESOLUTION|>--- conflicted
+++ resolved
@@ -399,16 +399,9 @@
     def _setSndFromArray(self, thisArray):
 
         self.sndArr = np.asarray(thisArray)
-<<<<<<< HEAD
         if thisArray.ndim == 1:
             self.sndArr.shape = [len(thisArray),1]  # make 2D for broadcasting
-        print(self.channels == 1, self.sndArr.shape[1] == 1)
         if self.channels == 2 and self.sndArr.shape[1] == 1:  # mono -> stereo
-=======
-        if self.channels == 2 and thisArray.ndim == 1:
-            # make mono sound into stereo
-            self.sndArr.shape = [len(thisArray),1]  # give correct N dimensions
->>>>>>> ad4ffdbc
             self.sndArr = self.sndArr.repeat(2,axis=1)
         elif self.sndArr.shape[1] == 1:  # if channels in [-1,1] then pass
             pass
