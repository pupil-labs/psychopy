--- conflicted
+++ resolved
@@ -1,9 +1,6 @@
 *.txt	eol=crlf
-<<<<<<< HEAD
+
+
 *.bat	eol=crlf
 *.nsi	eol=crlf
-=======
-*.bat   eol=crlf
-*.nsi   eol=crlf
->>>>>>> bbfdfeef
 *.py	eol=lf
