name: conda-py3.6
channels:
- conda-forge
dependencies:
- python=3.6
- arabic_reshaper
- astunparse
- backports
- codecov
- coveralls
- esprima-python
- gitpython
- ffmpeg
- freetype-py
- future
- gevent
- greenlet
- imageio
- imageio-ffmpeg
- json_tricks
- lxml
- matplotlib
- moviepy
- msgpack-numpy
- msgpack-python
- numpy
- opencv
- openpyxl
- pandas
- pillow
- pip!=19.0,!=19.0.1,!=19.0.2
- psutil
<<<<<<< HEAD
- pyglfw
=======
- pyglet>=1.3,<1.4
>>>>>>> 846f2c34
- pyopengl
- pyosf
- pyqt
- pyserial
- pysoundfile
- pytables
- pytest<4.1
- pytest-cov
- python-bidi
- python-gitlab
- python-sounddevice
- pyyaml
- pyzmq
- requests
- scipy
- wheel
- wxpython!=4.0.2,!=4.0.3
- xlrd
- pip:
  - pygame
  - pyparallel<|MERGE_RESOLUTION|>--- conflicted
+++ resolved
@@ -30,11 +30,8 @@
 - pillow
 - pip!=19.0,!=19.0.1,!=19.0.2
 - psutil
-<<<<<<< HEAD
+- pyglet>=1.3,<1.4
 - pyglfw
-=======
-- pyglet>=1.3,<1.4
->>>>>>> 846f2c34
 - pyopengl
 - pyosf
 - pyqt
